--- conflicted
+++ resolved
@@ -1,8 +1,5 @@
                        User-Visible wallet Changes
 
-<<<<<<< HEAD
-wallet 1.1 (unreleased)
-=======
 wallet 1.1 (2014-07-16)
 
     A new object type, duo (Wallet::Object::Duo), is now supported.  This
@@ -21,7 +18,6 @@
     The date passed to expires can now be any date format understood by
     Date::Parse, and Date::Parse (part of the TimeDate CPAN distribution)
     is now a required prerequisite for the wallet server.
->>>>>>> 6409733e
 
     Fix wallet-rekey on keytabs containing multiple principals.  Previous
     versions assumed one could concatenate keytab files together to make a
@@ -32,16 +28,12 @@
     backup copy of that file.
 
     Fix the code to set enctype restrictions for keytab objects in the
-<<<<<<< HEAD
-    wallet server.
-=======
     wallet server and populate the reference table for valid enctypes on
     initial database creation.
 
     Fix the Wallet::Config documentation for the ldap-attr verifier to
     reference an ldap_map_principal hook, not ldap_map_attribute, matching
     the implementation.
->>>>>>> 6409733e
 
     When creating new principals in a Heimdal KDC, generate a long, random
     password as the temporary password of the disabled principal before
@@ -50,8 +42,6 @@
     until the keys have been randomized, the password should not need to
     be secure (and indeed is not cryptographically random).
 
-<<<<<<< HEAD
-=======
     Previous versions had erroneous foreign key constraints between the
     object history table and the objects table.  Remove those constraints,
     and an incorrect linkage in the schema for the ACL history, and add
@@ -115,7 +105,6 @@
     * Improved harness output to a terminal for some abort cases.
     * Flush harness output after each test even when not on a terminal.
 
->>>>>>> 6409733e
 wallet 1.0 (2013-03-27)
 
     Owners of wallet objects are now allowed to destroy them.  In previous
