                       User-Visible wallet Changes

wallet 1.3 (unreleased)

<<<<<<< HEAD
=======
    A new ACL type, nested (Wallet::ACL::Nested), is now supported.  The
    identifier of this ACL names another ACL, and access is granted if
    that ACL would grant access.  This lets one combine multiple other
    ACLs and apply the union to an object.  To enable this ACL type for an
    existing wallet database, use wallet-admin to register the new
    verifier.

    A new ACL type, external (Wallet::ACL::External), is now supported.
    This ACL runs an external command to check if access is allowed, and
    passes the principal and the ACL identifier to that command.  To
    enable this ACL type for an existing wallet database, use wallet-admin
    to register the new verifier.

    A new variation on the ldap-attr ACL type, ldap-attr-root
    (Wallet::ACL::LDAP::Attribute::Root), is now supported.  This is
    similar to netdb-root (compared to netdb): the authenticated principal
    must end in /root, and the LDAP entry checked will be for the same
    principal without the /root component.  This is useful for limiting
    access to certain privileged objects to Kerberos root instances.  To
    enable this ACL type for an existing wallet database, use wallet-admin
    to register the new verifier.

>>>>>>> 802e47e8
    A new object type, password (Wallet::Object::Password), is now
    supported.  This is a subclass of the file object that will randomly
    generate content for the object if you do a get before storing any
    content inside it.  To enable this object type for an existing
    database, use wallet-admin to register the new object.

    Add a new command to wallet-backend, update.  This will update the
    contents of an object before running a get on it, and is only valid
    for objects that can automatically get new content, such as keytab and
    password objects.  A keytab will get a new kvno regardless of the
    unchanging flag if called with update.  In a future release get will
    be changed to never update a keytab, and the unchanging flag will be
    ignored.  Please start moving to use get or update as the situation
    warrants.

    Add an acl replace command, to change all objects owned by one ACL to
    be owned by another.  This currently only handles owner, not any of
    the more specific ACLs.

    All ACL operations now refer to the ACL by name rather than ID.

    Add a report for unstored objects to wallet-report, and cleaned up the
    help for the existing unused report that implied it showed unstored as
    well as unused.

    Add reports that list all object types (types) and all ACL schemes
    (schemes) currently registered in the wallet database.

    Add a report of all ACLs that nest a given ACL.  This requires some
    additional local configuration (and probably some code).  See
    Wallet::Config for more information.

    Took contributions from Commerzbank AG to improve wallet history.  Add
    a command to dump all object history for searching on to
    wallet-report, and add a new script for more detailed object history
    operations to the contrib directory.

<<<<<<< HEAD
    Initial support for using Active Directory as the KDC for keytab
    creation.  The interface to Active Directory uses a combination of
    direct LDAP queries and the msktutil utility.  This version does
    not support the wallet unchanging flag.  Unchanging requires that
    a keytab be retrieved without changing the password/kvno which is
    not supported by msktutil.
=======
    Displays of ACLs and ACL entries are now sorted correctly.
>>>>>>> 802e47e8

wallet 1.2 (2014-12-08)

    The duo object type has been split into several sub-types, each for a
    specific type of Duo integration.  The old type's functionality has
    been moved to duo-pam (Wallet::Object::Duo::PAM), and new types are
    supported for Duo's auth proxy configurations for LDAP and Radius, and
    their RDP configuration.  These types are duo-radius, duo-ldap, and
    duo-rdp (Wallet::Object::Duo::RadiusProxy,
    Wallet::Object::Duo::LDAPProxy, and Wallet::Object::Duo::RDP).  The
    old duo type still exists for compatability.  To enable these object
    types for an existing wallet database, use wallet-admin to register the
    new object.

    New rename command for file type objects.  This will change the name
    of the object itself and move any stored data for the file to the
    correct location for the new name.  Currently, rename is only
    supported for file objects, but may be supported by other backends in
    the future.

wallet 1.1 (2014-07-16)

    A new object type, duo (Wallet::Object::Duo), is now supported.  This
    creates an integration with the Duo Security cloud multifactor
    authentication service and allows retrieval of the integration key,
    secret key, and admin hostname.  Currently, only UNIX integration
    types are supported.  The Net::Duo Perl module is required to use this
    object type.  New configuration settings are required as well; see
    Wallet::Config for more information.  To enable this object type for
    an existing wallet database, use wallet-admin to register the new
    object.

    The owner and getacl commands now return the current name of the ACL
    instead of its numeric ID, matching the documentation of owner.

    The date passed to expires can now be any date format understood by
    Date::Parse, and Date::Parse (part of the TimeDate CPAN distribution)
    is now a required prerequisite for the wallet server.

    Fix wallet-rekey on keytabs containing multiple principals.  Previous
    versions assumed one could concatenate keytab files together to make a
    valid keytab file, which doesn't work with some Kerberos libraries.
    This caused new keys downloaded for principals after the first to be
    discarded.  As a side effect of this fix, wallet-rekey always appends
    new keys directly to the existing keytab file, and never creates a
    backup copy of that file.

    Fix the code to set enctype restrictions for keytab objects in the
    wallet server and populate the reference table for valid enctypes on
    initial database creation.

    Fix the Wallet::Config documentation for the ldap-attr verifier to
    reference an ldap_map_principal hook, not ldap_map_attribute, matching
    the implementation.

    When creating new principals in a Heimdal KDC, generate a long, random
    password as the temporary password of the disabled principal before
    randomizing keys.  This is necessary if password quality is being
    enforced on create calls.  Since the principal is always inactive
    until the keys have been randomized, the password should not need to
    be secure (and indeed is not cryptographically random).

    Previous versions had erroneous foreign key constraints between the
    object history table and the objects table.  Remove those constraints,
    and an incorrect linkage in the schema for the ACL history, and add
    indices for the object type, name, and ACL instead.

    Pass in DateTime objects for the date fields in the database instead
    of formatted time strings.  This provides better compatibility with
    different database engines.  Document in README the need to install
    the DateTime::Format::* module corresponding to the DBD::* module used
    for the server database.

    ACL renames are now recorded in the ACL history.

    Fix wallet-backend parsing of the expires command to expect only one
    argument as the expiration.  This was correctly documented in the
    wallet client man page, but not in wallet-backend, and it accepted two
    arguments (a date and time).  However, Wallet::Server did not and
    would just ignore the time.  Now wallet-backend correctly requires the
    date and time be passed as a single argument.

    Fix the ordering of table drops during a wallet-admin destroy action
    to remove tables with foreign key references before the tables they
    are referencing.  Should fix destroy in MySQL and other database
    engines that enforce referential integrity.

    The wallet server now requires Perl 5.8 or later (instead of 5.006 in
    previous versions) and is now built with Module::Build instead of
    ExtUtils::MakeMaker.  This should be transparent to anyone not working
    with the source code, since Perl 5.8 was released in 2002, but
    Module::Build is now required to build the wallet server.  It is
    included in some versions of Perl, or can be installed separately from
    CPAN, distribution packages, or other sources.

    Add a new contrib script, wallet-rekey-periodic, which is used at
    Stanford to periodically rekey hosts from cron.

    Update to rra-c-util 5.5:

    * Use Lancaster Consensus environment variables to control tests.
    * Use calloc or reallocarray for protection against integer overflows.
    * Suppress warnings from Kerberos headers in non-system paths.
    * Assume calloc initializes pointers to NULL.
    * Assume free(NULL) is properly ignored.
    * Improve error handling in xasprintf and xvasprintf.
    * Check the return status of snprintf and vsnprintf properly.
    * Preserve errno if snprintf fails in vasprintf replacement.

    Update to C TAP Harness 3.1:

    * Reopen standard input to /dev/null when running a test list.
    * Don't leak extraneous file descriptors to tests.
    * Suppress lazy plans and test summaries if the test failed with bail.
    * runtests now treats the command line as a list of tests by default.
    * The full test executable path can now be passed to runtests -o.
    * Improved harness output for tests with lazy plans.
    * Improved harness output to a terminal for some abort cases.
    * Flush harness output after each test even when not on a terminal.

wallet 1.0 (2013-03-27)

    Owners of wallet objects are now allowed to destroy them.  In previous
    versions, a special destroy ACL had to be set and the owner ACL wasn't
    used for destroy actions, but operational experience at Stanford has
    shown that letting owners destroy their own objects is a better model.

    wallet-admin has a new sub-command, upgrade, which upgrades the wallet
    database to the latest schema version.  This command should be run
    when deploying any new version of the wallet server.

    A new ACL type, ldap-attr (Wallet::ACL::LDAP::Attribute), is now
    supported.  This ACL type grants access if the LDAP entry
    corresponding to the principal contains the attribute name and value
    specified in the ACL.  The Net::LDAP and Authen::SASL Perl modules are
    required to use this ACL type.  New configuration settings are
    required as well; see Wallet::Config for more information.  To enable
    this ACL type for an existing wallet database, use wallet-admin to
    register the new verifier.

    A new object type, wa-keyring (Wallet::Object::WAKeyring), is now
    supported.  This stores a WebAuth keyring and handles both key
    rotation and garbage collection of old keys on retrieval of the
    keyring.  The WebAuth Perl module is required to use this object
    type.  To enable this object type for an existing wallet database, use
    wallet-admin to register the new object.

    Add a new acl check command which, given an ACL ID, prints yes if that
    ACL already exists and no otherwise.  This is parallel to the check
    command for objects.

    Add a comment field to objects and corresponding commands to
    wallet-backend and wallet to set and retrieve it.  The comment field
    can only be set by the owner or wallet administrators but can be seen
    by anyone on the show ACL.

    The wallet server backend now uses DBIx::Class for the database layer,
    which means that DBIx::Class and SQL::Translator and all of their
    dependencies now have to be installed for the server to work.  If the
    database in use is SQLite 3, DateTime::Format::SQLite should also be
    installed.

    Add docs/objects-and-schemes, which provides a brief summary of the
    current supported object types and ACL schemes.

    The Stanford wallet object and ACL naming policy is now available in
    code form as the Wallet::Policy::Stanford module, which is installed
    as part of the server.  As-is, it is only useful for sites that want
    to adopt an identical naming policy (and will still require overriding
    some of the internal data, like group names), but it may provide a
    useful code example for others wanting to do something similar.

    Update to rra-c-util 4.8:

    * Look for krb5-config in /usr/kerberos/bin after the user's PATH.
    * Kerberos library probing fixes without transitive shared libraries.
    * Fix Autoconf warnings when probing for AIX's bundled Kerberos.
    * Avoid using krb5-config if --with-{krb5,gssapi}-{include,lib} given.
    * Correctly remove -I/usr/include from Kerberos and GSS-API flags.
    * Build on systems where krb5/krb5.h exists but krb5.h does not.
    * Pass --deps to krb5-config unless --enable-reduced-depends was used.
    * Do not use krb5-config results unless gssapi is supported.
    * Fix probing for Heimdal's libroken to work with older versions.
    * Update warning flags for GCC 4.6.1.
    * Update utility library and test suite for newer GCC warnings.
    * Fix broken GCC attribute markers causing compilation problems.
    * Suppress warnings on compilers that support gcc's __attribute__.
    * Add notices to all files copied over from rra-c-util.
    * Fix warnings when reporting memory allocation failure in messages.c.
    * Fix message utility library compiler warnings on 64-bit systems.
    * Include strings.h for additional POSIX functions where found.
    * Use an atexit handler to clean up after Kerberos tests.
    * Kerberos test configuration now goes in tests/config.
    * The principal of the test keytab is determined automatically.
    * Simplify the test suite calls for Kerberos and remctl tests.
    * Check for a missing ssize_t.
    * Improve the xstrndup utility function.
    * Checked asprintf variants are now void functions and cannot fail.
    * Fix use of long long in portable/mkstemp.c.
    * Fix test suite portability to Solaris.
    * Substantial improvements to the POD syntax and spelling checks.

    Update to C TAP Harness 1.12:

    * Fix compliation of runtests with more aggressive warnings.
    * Add a more complete usage message and a -h command-line flag.
    * Flush stderr before printing output from tests.
    * Better handle running shell tests without BUILD and SOURCE set.
    * Fix runtests to honor -s even if BUILD and -b aren't given.
    * runtests now frees all allocated resources on exit.
    * Only use feature-test macros when requested or built with gcc -ansi.
    * Drop is_double from the C TAP library to avoid requiring -lm.
    * Avoid using local in the shell libtap.sh library.
    * Suppress warnings on compilers that support gcc's __attribute__.

wallet 0.12 (2010-08-25)

    New client program wallet-rekey that, given a list of keytabs on the
    command line, requests new keytab objects for each principal in the
    local realm and then merges the new objects into that keytab.  The
    current implementation only acquires new keys and doesn't purge any
    old keys.

    A new ACL type, krb5-regex, is now supported.  This ACL type is the
    same as krb5 except that the identifier is interpreted as a Perl
    regular expression and matched against the authenticated identity
    attempting to run a wallet command.  Patch from Ian Durkacz.

    Add a objects unused report to wallet-report and Wallet::Report,
    returning all objects that have never been downloaded (in other words,
    have never been the target of a get command).

    Add an acls duplicate report to wallet-report and Wallet::Report,
    returning sets of ACLs that have exactly the same entries.

    Add a help command to wallet-report, which returns a summary of all
    available commands.

    Update to C TAP Harness 1.5:

    * Better reporting of fatal errors in the test suite.
    * Summarize results at the end of test execution.
    * Add tests/HOWTO from docs/writing-tests in C TAP Harness.

    Update to rra-c-util 2.6:

    * Fix portability to bundled Heimdal on OpenBSD.
    * Improve checking for krb5_kt_free_entry with older MIT Kerberos.
    * Fix portability for missing krb5_get_init_creds_opt_free.
    * Fix header guard for util/xwrite.h.
    * Restore default compiler configuration after GSS-API library probe.

wallet 0.11 (2010-03-08)

    When deleting an ACL on the server, verify that the ACL is not
    referenced by any object first.  Database referential integrity should
    also catch this, but not all database backends may enforce referential
    integrity.  This also allows us to return a better error message
    naming an object that's still using that ACL.

    Wallet::Config now supports an additional local function,
    verify_acl_name, which can be used to enforce ACL naming policies.  If
    set, it is called for any ACL creation or rename and can reject the
    new ACL name.

    Add an audit command to wallet-report and two audits: acls name, which
    returns all ACLs that do not pass the local naming policy, and objects
    name, which does the same for objects.  The corresponding
    Wallet::Report method is audit().

    Add the acls unused report to wallet-report and Wallet::Report,
    returning all ACLs not referenced by any database objects.

    Wallet::Config::verify_name may now be called with an undefined third
    argument (normally the user attempting to create an object).  This
    calling convention is used when auditing, and the local policy
    function should select the correct policy to apply for useful audit
    results.

    Fix portability to older Kerberos libraries without
    krb5_free_error_message.

wallet 0.10 (2010-02-21)

    Add support for Heimdal KDCs as well as MIT Kerberos KDCs.  There is
    now a mandatory new setting in Wallet::Config: $KEYTAB_KRBTYPE.  It
    should be set to either "MIT" or "Heimdal" depending on the Kerberos
    KDC implementation used.  The Heimdal support requires the
    Heimdal::Kadm5 Perl module.

    Remove kaserver synchronization support.  It is no longer tested, and
    retaining the code was increasing the complexity of wallet, and some
    specific requirements (such as different realm names between kaserver
    and Kerberos v5 and the kvno handling) were Stanford-specific.  Rather
    than using this support, AFS sites running kaserver will probably find
    deploying Heimdal with its internal kaserver compatibility is probably
    an easier transition approach.

    Remove the kasetkey client for setting keys in an AFS kaserver.

    The wallet client no longer enables kaserver synchronization when a
    srvtab is requested with -S.  Instead, it just extracts the DES key
    from the keytab and writes it to a srvtab.  It no longer forces the
    kvno of the srvtab to 0 (a Stanford-specific action) and instead
    preserves the kvno from the key in the keytab.  This should now do the
    right thing for sites that use a KDC that serves both Kerberos v4 and
    Kerberos v5 from the same database.

    The wallet client can now store data containing nul characters and
    wallet-backend will accept it if passed on standard input instead of
    as a command-line argument.  See config/wallet for the new required
    remctld configuration.  Storing data containing nul characters
    requires remctl 2.14 or later.

    Correctly handle storing of data that begins with a dash and don't
    parse it as an argument to wallet-backend.

    Fix logging in wallet-backend and the remctl configuration to not log
    the data passed to store.

    Move all reporting from Wallet::Admin to Wallet::Report and simplify
    the method names since they're now part of a dedicated reporting
    class.  Similarly, create a new wallet-report script to wrap
    Wallet::Report, moving all reporting commands to it from wallet-admin,
    and simplify the commands since they're for a dedicated reporting
    script.

    Add additional reports for wallet-report: objects owned by a specific
    ACL, objects owned by no one, objects of a specific type, objects with
    a specific flag, objects for which a specific ACL has privileges, ACLs
    with an entry with a given type and identifier, and ACLs with no
    members.

    Add a new owners command to wallet-report and corresponding owners()
    method to Wallet::Report, which returns all ACL lines on owner ACLs
    for matching objects.

    Report ACL names as well as numbers in object history.

    The wallet client now uses a temporary disk ticket cache when
    obtaining tickets with the -u option rather than an in-memory cache,
    allowing for a libremctl built against a different Kerberos
    implementation than the wallet client.  This primarily helps with
    testing.

    Update to rra-c-util 2.3:

    * Use Kerberos portability layer to support Heimdal.
    * Avoid Kerberos API calls deprecated on Heimdal.
    * Sanity-check the results of krb5-config before proceeding.
    * Fall back on manual probing if krb5-config results don't work.
    * Add --with-krb5-include and --with-krb5-lib configure options.
    * Add --with-remctl-include and --with-remctl-lib configure options.
    * Add --with-gssapi-include and --with-gssapi-lib configure options.
    * Don't break if the user clobbers CPPFLAGS at build time.
    * Suppress error output from krb5-config probes.
    * Prefer KRB5_CONFIG over a path constructed from --with-*.
    * Update GSS-API probes for Solaris 10's native implementation.
    * Change AC_TRY_* to AC_*_IFELSE as recommended by Autoconf.
    * Use AC_TYPE_LONG_LONG_INT instead of AC_CHECK_TYPES([long long]).
    * Provide a proper bool type with Sun Studio 12 on Solaris 10.
    * Break util/util.h into separate header files per module.
    * Update portable and util tests for C TAP Harness 1.1.

    Update to C TAP Harness 1.1:

    * Remove the need for Autoconf substitution in test programs.
    * Support running a single test program with runtests -o.
    * Properly handle test cases that are skipped in their entirety.
    * Much improved C TAP library more closely matching Test::More.

wallet 0.9 (2008-04-24)

    The wallet command-line client now reads the data for store from a
    file (using -f) or from standard input (if -f wasn't given) when the
    data isn't specified on the command line.  The data still must not
    contain nul characters.

    Add support for enabling and disabling principals (clearing or setting
    the NOTGS flag) and examining principals to kasetkey.  This
    functionality isn't used by wallet (and probably won't be) but is
    convenient for other users of kasetkey such as kadmin-remctl.

    Report the correct error message when addprinc fails while creating a
    keytab object.

    The configure option requesting AFS kaserver support (and thus
    building kasetkey) is now --with-kaserver instead of --with-afs.

    If KRB5_CONFIG was explicitly set in the environment, don't use a
    different krb5-config based on --with-krb4 or --with-krb5.  If
    krb5-config isn't executable, don't use it.  This allows one to
    force library probing by setting KRB5_CONFIG to point to a
    nonexistent file.

    Sanity-check the results of krb5-config before proceeding and error
    out in configure if they don't work.

    Fix Autoconf syntax error when probing for libkrb5support.  Thanks,
    Mike Garrison.

    wallet can now be built in a different directory than the source
    directory.

    Stop setting Stanford-specific compile-time defaults for the wallet
    server and port.

    Perl 5.8 is required to run the test suite, but IO::String is not.

    Include Stanford's wallet.conf as an example (examples/stanford.conf).

wallet 0.8 (2008-02-13)

    Fix the wallet client to use check instead of exists.

    Add file object support to the wallet server.

    Correctly handle get of an empty object in the wallet client.  The
    empty string is valid object content.

    Wallet::Config and hence the wallet server now checks for the
    environment variable WALLET_CONFIG and loads configuration from the
    file specified there instead of /etc/wallet/wallet.conf if it is set.

    wallet-backend now supports a -q flag, which disables syslog logging.

    wallet-admin now supports registering new object or ACL verifier
    implementations in the database.

    Remove the restriction that all object implementations must have class
    names of Wallet::Object::* and all ACL verifier implementations must
    have class names of Wallet::ACL::*.

    Add a full end-to-end test suite to catch protocol mismatches between
    the client and server, such as the one fixed in this release.

    Update the design documentation to reflect the current protocol and
    implementation.

wallet 0.7 (2008-02-08)

    Add new exists and autocreate wallet server interfaces.  The first
    states whether a given object exists and the second attempts to create
    the object using the default owner rules.  Remove default owner
    handling from the create interface, which is now for administrators
    only.  Remove server-side auto-creation of objects on get or store and
    instead have the client check for object existence and call autocreate
    if necessary.  This removes confusion between default ACLs and
    administrative object creation for users who are also on the ADMIN
    ACL.

    When creating a srvtab based on a just-downloaded keytab, extract the
    srvtab key before merging the keytab into an existing file.
    Otherwise, if the new keys had a lower kvno than the old keys
    (possible after deleting and recreating the object), the wrong key
    would be extracted for the srvtab.

    keytab-backend now passes kadmin.local ktadd its options in a specific
    order to satisfy the picky option parser.

    Check naming policy on wallet object creation before checking the
    default ACLs to avoid creating and stranding an ACL when the naming
    policy check fails.

    The current version of Net::Remctl can't handle explicit undef or the
    empty string as a principal argument.  Be careful not to provide a
    principal argument if no principal was set.  This workaround can be
    removed once we depend on a later version of Net::Remctl.

    Correctly enable syslog logging in wallet-backend.

    Fix the example remctl configuration for keytab-backend to use the
    correct script name.

wallet 0.6 (2008-01-28)

    SECURITY: If -f is used and the output file name with ".new" appended
    already exists, unlink it first and then create it safely rather than
    truncating it.  This is much safer when creating files in a
    world-writable directory.

    The wallet client can now get the server, port, principal, and remctl
    type from krb5.conf as well as from compile-time defaults and
    command-line options.

    When getting a keytab with the client with no -f option, correctly
    write the keytab to standard output rather than dying with a cryptic
    error.

    When downloading a keytab to a file that already exists, merge the new
    keytab keys into that file rather than moving aside the old keytab and
    creating a new keytab with only the new keys.

    The wallet client now supports a -u option, saying to obtain Kerberos
    credentials for the given user and use those for authentication rather
    than using an existing ticket cache.

    Add a wallet-admin program which can initialize and destroy the
    database and list all objects and ACLs in the database.

    Support enforcing a naming policy for wallet objects via a Perl
    function in the wallet server configuration file.

    The build system now probes for GSS-API, Kerberos v5 and v4, and AFS
    libraries as necessary rather than hard-coding libraries.  Building
    on systems without strong shared library dependencies and building
    against static libraries should now work.

    Building kasetkey (for AFS kaserver synchronization) is now optional
    and not enabled by default.  Pass --with-afs to configure to enable
    it.  This allows wallet to be easily built in an environment without
    AFS.

    Add a sample script (contrib/wallet-report) showing one way of
    reporting on the contents of the wallet database.  This will
    eventually become more general.

wallet 0.5 (2007-12-06)

    Allow the empty string in wallet-backend arguments.

    Allow @ in wallet-backend arguments so that principal names can be
    passed in.

    Load the Perl modules for ACL verifiers and object types dynamically
    now that we're reading the class from the database.

    Correctly implement the documented intention that setting an attribute
    to the empty string clears the attribute values.

    Fix the keytab principal validation regex to allow instances
    containing periods.  Otherwise, it's hard to manage host keytabs.  Add
    a missing test suite for that method.

    When writing to a file in the wallet client program, remove an old
    backup file before creating a new backup and don't fail if the backup
    already exists.

    Check a default creation ACL first before the ADMIN ACL when deciding
    whether we can auto-create a non-existent ACL, since creating one with
    the ADMIN ACL doesn't create a useful object.

wallet 0.4 (2007-12-05)

    Maintain a global cache of ACL verifiers in Wallet::ACL and reuse them
    over the life of the process if we see another ACL line from the same
    scheme, rather than only reusing ACL verifiers within a single ACL.

    Add a subclass of the NetDB ACL verifier that requires the principal
    have an instance of "root" and strips that instance before checking
    NetDB roles.

    Determine the class for object and ACL schema implementations from the
    database rather than a hard-coded list and provide Wallet::Schema
    methods for adding new class mappings.

    Add a missing class mapping for the netdb ACL schema verifier.

    Various coding style fixes and cleanup based on a much-appreciated
    code audit by Simon Cozens.  I didn't take all of his advise, and he
    shouldn't be blamed for any remaining issues.

wallet 0.3 (2007-12-03)

    MySQL is now a supported database backend and the full test suite
    passes with MySQL.

    Add support for running a user-defined function whenever an object is
    created by a non-ADMIN user and using the default owner ACL returned
    by that function provided that the calling user is authorized by that
    ACL.  This permits dynamic creation of new objects based on a default
    owner ACL programmatically determined from the name of the object.

    Attempt to create the object with a default owner on get and store
    when the object doesn't exist.

    Add support for displaying the history of objects and ACLs.

    Add an ACL verifier that checks access against NetDB roles using the
    NetDB remctl interface.

    The wallet backend script now logs all commands and errors to syslog.

    The keytab backend now supports limiting generated keytabs to
    particular enctypes by setting an attribute on the object.

    Expiration dates are now expressed in YYYY-MM-DD HH:MM:SS instead of
    seconds since epoch and returned the same way.  Timestamps are now
    stored in the database as correct date and time types rather than
    seconds since epoch to work properly with MySQL.

    The wallet backend test suite now supports using a database other than
    SQLite for testing.

wallet 0.2 (2007-10-08)

    First public alpha release.  Only tested with SQLite 3, no history
    support, no object list support, and only keytab object and krb5 ACL
    support.

wallet 0.1 (2007-03-08)

    Internal release containing only kasetkey, a stub client, and design
    documentation.<|MERGE_RESOLUTION|>--- conflicted
+++ resolved
@@ -2,8 +2,6 @@
 
 wallet 1.3 (unreleased)
 
-<<<<<<< HEAD
-=======
     A new ACL type, nested (Wallet::ACL::Nested), is now supported.  The
     identifier of this ACL names another ACL, and access is granted if
     that ACL would grant access.  This lets one combine multiple other
@@ -26,7 +24,6 @@
     enable this ACL type for an existing wallet database, use wallet-admin
     to register the new verifier.
 
->>>>>>> 802e47e8
     A new object type, password (Wallet::Object::Password), is now
     supported.  This is a subclass of the file object that will randomly
     generate content for the object if you do a get before storing any
@@ -64,16 +61,14 @@
     wallet-report, and add a new script for more detailed object history
     operations to the contrib directory.
 
-<<<<<<< HEAD
+    Displays of ACLs and ACL entries are now sorted correctly.
+
     Initial support for using Active Directory as the KDC for keytab
     creation.  The interface to Active Directory uses a combination of
     direct LDAP queries and the msktutil utility.  This version does
     not support the wallet unchanging flag.  Unchanging requires that
     a keytab be retrieved without changing the password/kvno which is
     not supported by msktutil.
-=======
-    Displays of ACLs and ACL entries are now sorted correctly.
->>>>>>> 802e47e8
 
 wallet 1.2 (2014-12-08)
 
