                            wallet release 1.1
                     (secure data management system)

                Written by Russ Allbery <eagle@eyrie.org>

  Copyright 2006, 2007, 2008, 2009, 2010, 2012, 2013, 2014 The Board of
  Trustees of the Leland Stanford Junior University.  This software is
  distributed under a BSD-style license.  Please see the section LICENSE
  below for more information.

BLURB

  The wallet is a system for managing secure data, authorization rules to
  retrieve or change that data, and audit rules for documenting actions
  taken on that data.  Objects of various types may be stored in the
  wallet or generated on request and retrieved by authorized users.  The
  wallet tracks ACLs, metadata, and trace information.  It is built on top
  of the remctl protocol and uses Kerberos GSS-API authentication.  One of
  the object types it supports is Kerberos keytabs, making it suitable as
  a user-accessible front-end to Kerberos kadmind with richer ACL and
  metadata operations.

DESCRIPTION

  The wallet is a client/server system using a central server with a
  supporting database and a stand-alone client that can be widely
  distributed to users.  The server runs on a secure host with access to a
  local database; tracks object metadata such as ACLs, attributes,
  history, expiration, and ownership; and has the necessary access
  privileges to create wallet-managed objects in external systems (such as
  Kerberos service principals).  The client uses the remctl protocol to
  send commands to the server, store and retrieve objects, and query
  object metadata.  The same client can be used for both regular user
  operations and wallet administrative actions.

  All wallet actions are controlled by a fine-grained set of ACLs.  Each
  object has an owner ACL and optional get, store, show, destroy, and
  flags ACLs that control more specific actions.  A global administrative
  ACL controls access to administrative actions.  An ACL consists of zero
  or more entries, each of which is a generic scheme and identifier pair,
  allowing the ACL system to be extended to use any existing authorization
  infrastructure.  Supported ACL types include Kerberos principal names,
  regexes matching Kerberos principal names, and LDAP attribute checks.

  Currently, the object types supported are simple files, Kerberos
  keytabs, WebAuth keyrings, and Duo integrations.  By default, whenever a
  Kerberos keytab object is retrieved from the wallet, the key is changed
  in the Kerberos KDC and the wallet returns a keytab for the new key.
  However, a keytab object can also be configured to preserve the existing
  keys when retrieved.  Included in the wallet distribution is a script
  that can be run via remctl on an MIT Kerberos KDC to extract the
  existing key for a principal, and the wallet system will use that
  interface to retrieve the current key if the unchanging flag is set on a
  Kerberos keytab object for MIT Kerberos.  (Heimdal doesn't require any
  special support.)

REQUIREMENTS

  The wallet client is written in C and builds against the C remctl
  libraries.  You will have to install the remctl client libraries in
  order to build it.  remctl can be obtained from:

      http://www.eyrie.org/~eagle/software/remctl/

  The wallet client will build with either MIT Kerberos or Heimdal.

  The wallet server is written in Perl and requires Perl 5.6.0 or later
  plus Module::Build to build.  It uses DBIx::Class and DBI to talk to a
  database, and therefore the DBIx::Class and DBI modules (and their
  dependencies) and a DBD module for the database it will use must be
  installed.  The Date::Parse (part of the TimeDate distribution) and
  DateTime modules are required for date handling, and the SQL::Translator
  Perl module is also required for schema deployment and database
  upgrades.  You will also need the DateTime::Format::* module
  corresponding to your DBD module (such as DateTime::Format::SQLite or
  DateTime::Format::PG).

  Currently, the server has only been tested against SQLite 3, MySQL 5,
  and PostgreSQL, and prebuilt SQL files (for database upgrades) are only
  provided for those servers.  It will probably not work fully with other
  database backends.  Porting is welcome.

  The wallet server is intended to be run under remctld and use remctld to
  do authentication.  It can be ported to any other front-end, but doing
  so will require writing a new version of server/wallet-backend that
  translates the actions in that protocol into calls to the Wallet::Server
  Perl object.

  The file object support in the wallet server requires the Digest::MD5
  Perl module, which comes with recent versions of Perl and is available
  on CPAN for older versions.

  The keytab support in the wallet server supports either Heimdal or MIT
  Kerberos KDCs.  The Heimdal support requires the Heimdal::Kadm5 Perl
  module.  The MIT Kerberos support requires the MIT Kerberos kadmin
  client program be installed.  In either case, wallet also requires that
  the wallet server have a keytab for a principal with appropriate access
  to create, modify, and delete principals from the KDC (as configured in
  kadm5.acl on an MIT Kerberos KDC).

  To support the unchanging flag on keytab objects with an MIT Kerberos
  KDC, the Net::Remctl Perl module (shipped with remctl) must be installed
  on the server and the keytab-backend script must be runnable via remctl
  on the KDC.  This script also requires an MIT Kerberos kadmin.local
  binary that supports the -norandkey option to ktadd.  This option is
  included in MIT Kerberos 1.7 and later.

  The WebAuth keyring object support in the wallet server requires the
  WebAuth Perl module from WebAuth 4.4.0 or later.

  The Duo integration object support in the wallet server requires the
  Net::Duo Perl module.

  To support the LDAP attribute ACL verifier, the Authen::SASL and
  Net::LDAP Perl modules must be installed on the server.  This verifier
  only works with LDAP servers that support GSS-API binds.

  To support the NetDB ACL verifier (only of interest at sites using NetDB
  to manage DNS), the Net::Remctl Perl module must be installed on the
  server.

  To run the full test suite, all of the above software requirements must
<<<<<<< HEAD
  be met.  Tests requiring some bit of software that's not installed
  should be skipped, but not all the permutations have been checked.  The
  full test suite also requires the Test::Pod Perl module (available from
  CPAN), that remctld be installed and available on the user's path or in
  /usr/local/sbin or /usr/sbin, that sqlite3 be installed and available on
  the user's path, that test cases can run services on and connect to port
  14373 on 127.0.0.1, and that kinit and either kvno or kgetcred (which
  come with Kerberos) be installed and available on the user's path.  The
  full test suite also requires a local keytab and some additional
  configuration.
=======
  be met.  The full test suite also requires that remctld be installed and
  available on the user's path or in /usr/local/sbin or /usr/sbin, that
  sqlite3 be installed and available on the user's path, that test cases
  can run services on and connect to port 14373 on 127.0.0.1, and that
  kinit and either kvno or kgetcred (which come with Kerberos) be
  installed and available on the user's path.  The full test suite also
  requires a local keytab and some additional configuration.

  The following additional Perl modules will be used if present:

      Test::MinimumVersion
      Test::Pod
      Test::Spelling
      Test::Strict

  All are available on CPAN.  Those tests will be skipped if the modules
  are not available.

  To enable tests that don't detect functionality problems but are used to
  sanity-check the release, set the environment variable RELEASE_TESTING
  to a true value.  To enable tests that may be sensitive to the local
  environment or that produce a lot of false positives without uncovering
  many problems, set the environment variable AUTHOR_TESTING to a true
  value.
>>>>>>> 6409733e

  To bootstrap from a Git checkout, or if you change the Automake files
  and need to regenerate Makefile.in, you will need Automake 1.11 or
  later.  For bootstrap or if you change configure.ac or any of the m4
  files it includes and need to regenerate configure or config.h.in, you
  will need Autoconf 2.64 or later.

BUILD AND INSTALLATION

  You can build and install wallet with the standard commands:

      ./configure
      make
      make install

  If you are upgrading the wallet server from an earlier installed
  version, run wallet-admin upgrade after installation to upgrade the
  database schema.  See the wallet-admin manual page for more information.

  Pass --enable-silent-rules to configure for a quieter build (similar to
  the Linux kernel).  Use make warnings instead of make to build with full
  GCC compiler warnings (requires a relatively current version of GCC).

  The last step will probably have to be done as root.  Currently, this
  always installs both the client and the server.

  You can pass the --with-wallet-server and --with-wallet-port options to
  configure to compile in a default wallet server and port.  If no port is
  set, the remctl default port is used.  If no server is set, the server
  must be specified either in krb5.conf configuration or on the wallet
  command line or the client will exit with an error.

  By default, wallet installs itself under /usr/local except for the
  server Perl modules, which are installed into whatever default site
  module path is used by your Perl installation.  To change the
  installation location of the files other than the Perl modules, pass the
  --prefix=DIR argument to configure.  To change the Perl module
  installation location, you will need to run perl on Makefile.PL in the
  perl subdirectory of the build tree with appropriate options and rebuild
  the module after running make and before running make install.

  If remctl was installed in a path not normally searched by your
  compiler, you must specify its installation prefix to configure with the
  --with-remctl=DIR option, or alternately set the path to the include
  files and libraries separately with --with-remctl-include=DIR and
  --with-remctl-lib=DIR.

  Normally, configure will use krb5-config to determine the flags to use
  to compile with your Kerberos libraries.  If krb5-config isn't found, it
  will look for the standard Kerberos libraries in locations already
  searched by your compiler.  If the the krb5-config script first in your
  path is not the one corresponding to the Kerberos libraries you want to
  use or if your Kerberos libraries and includes aren't in a location
  searched by default by your compiler, you need to specify
  --with-krb5=PATH and --with-gssapi=PATH:

      ./configure --with-krb5=/usr/pubsw --with-gssapi=/usr/pubsw

  You can also individually set the paths to the include directory and the
  library directory with --with-krb5-include, --with-krb5-lib,
  --with-gssapi-include, and --with-gssapi-lib.  You may need to do this
  if Autoconf can't figure out whether to use lib, lib32, or lib64 on your
  platform.  Note that these settings aren't used if a krb5-config script
  is found.

  To specify a particular krb5-config script to use, either set the
  KRB5_CONFIG environment variable or pass it to configure like:

      ./configure KRB5_CONFIG=/path/to/krb5-config

  To not use krb5-config and force library probing even if there is a
  krb5-config script on your path, set KRB5_CONFIG to a nonexistent path:

      ./configure KRB5_CONFIG=/nonexistent

  You can build wallet in a different directory from the source if you
  wish.  To do this, create a new empty directory, cd to that directory,
  and then give the path to configure when running configure.  Everything
  else should work as above.

  You can pass the --enable-reduced-depends flag to configure to try to
  minimize the shared library dependencies encoded in the binaries.  This
  omits from the link line all the libraries included solely because the
  Kerberos libraries depend on them and instead links the programs only
  against libraries whose APIs are called directly.  This will only work
  with shared Kerberos libraries and will only work on platforms where
  shared libraries properly encode their own dependencies (such as Linux).
  It is intended primarily for building packages for Linux distributions
  to avoid encoding unnecessary shared library dependencies that make
  shared library migrations more difficult.  If none of the above made any
  sense to you, don't bother with this flag.

TESTING

  The wallet system comes with an extensive test suite which you can run
  with:

      make check

  In order to test the client in a meaningful way and test the keytab
  support in the server, however, you will need to do some preparatory
  work before running the test suite.  Review the files:

      tests/config/README
      perl/t/data/README

  and follow the instructions in those files to enable the full test
  suite.

  The test suite also requires some additional software be installed that
  isn't otherwise used by the wallet.  See REQUIREMENTS above for the full
  list of requirements for the test suite.  The test driver attempts to
  selectively skip those tests for which the necessary configuration is
  not available, but this has not yet been fully tested in all of its
  possible permutations.

  If a test fails, you can run a single test with verbose output via:

      tests/runtests -o <name-of-test>

  Do this instead of running the test program directly since it will
  ensure that necessary environment variables are set up.

CONFIGURATION

  For the basic setup and configuration of the wallet server, see the file
  docs/setup in the source distribution.  You will need to set up a
  database on the server (unless you're using SQLite), initialize the
  database, install remctld and the wallet Perl modules, and set up
  remctld to run the wallet-backend program.

  Before setting up the wallet server, review the Wallet::Config
  documentation (with man Wallet::Config or perldoc Wallet::Config).
  There are many customization options, some of which must be set.  You
  may also need to create a Kerberos keytab for the keytab object backend
  and give it appropriate ACLs, and set up keytab-backend and its remctld
  configuration on your KDC if you want unchanging flag support.

  The wallet client supports reading configuration settings from the
  system krb5.conf file.  For more information, see the CONFIGURATION
  section of the wallet client man page (man wallet).

SUPPORT

  The wallet web page at:

      http://www.eyrie.org/~eagle/software/wallet/

  will always have the current version of this package, the current
  documentation, and pointers to any additional resources.

  New releases of the wallet are announced on the kerberos@mit.edu mailing
  list and discussion of the wallet (particularly the keytab components)
  are welcome there.

  I welcome bug reports and patches for this package at eagle@eyrie.org.
  However, please be aware that I tend to be extremely busy and work
  projects often take priority.  I'll save your mail and get to it as soon
  as I can, but it may take me a couple of months.

SOURCE REPOSITORY

  The wallet is maintained using Git.  You can access the current source
  by cloning the repository at:

      git://git.eyrie.org/kerberos/wallet.git

  or view the repository on the web at:

      http://git.eyrie.org/?p=kerberos/wallet.git

  When contributing modifications, patches (possibly generated by
  git-format-patch) are preferred to Git pull requests.

THANKS

  To Roland Schemers for the original idea that kicked off this project
  and for the original implementation of the leland_srvtab system, which
  was its primary inspiration.

  To Anton Ushakov for his prior work on Kerberos v5 synchronization and
  his enhancements to kasetkey to read a key from an existing srvtab.

  To Jeffrey Hutzelman for his review of the original wallet design and
  multiple useful discussions about what actions and configurations the
  wallet would need to support to be useful outside of Stanford.

  To Huaqing Zheng, Paul Pavelko, David Hoffman, and Paul Keser for their
  reviews of the wallet system design and comments on design decisions and
  security models.

  To Jon Robertson for the refactoring of Wallet::Kadmin, Heimdal support,
  many of the wallet server-side reports, and the initial wallet-rekey
  implementation.

LICENSE

  The wallet distribution as a whole is covered by the following copyright
  statement and license:

    Copyright 2006, 2007, 2008, 2009, 2010, 2012, 2013, 2014
        The Board of Trustees of the Leland Stanford Junior University

    Permission is hereby granted, free of charge, to any person obtaining
    a copy of this software and associated documentation files (the
    "Software"), to deal in the Software without restriction, including
    without limitation the rights to use, copy, modify, merge, publish,
    distribute, sublicense, and/or sell copies of the Software, and to
    permit persons to whom the Software is furnished to do so, subject to
    the following conditions:

    The above copyright notice and this permission notice shall be
    included in all copies or substantial portions of the Software.

    THE SOFTWARE IS PROVIDED "AS IS", WITHOUT WARRANTY OF ANY KIND,
    EXPRESS OR IMPLIED, INCLUDING BUT NOT LIMITED TO THE WARRANTIES OF
    MERCHANTABILITY, FITNESS FOR A PARTICULAR PURPOSE AND NONINFRINGEMENT.
    IN NO EVENT SHALL THE AUTHORS OR COPYRIGHT HOLDERS BE LIABLE FOR ANY
    CLAIM, DAMAGES OR OTHER LIABILITY, WHETHER IN AN ACTION OF CONTRACT,
    TORT OR OTHERWISE, ARISING FROM, OUT OF OR IN CONNECTION WITH THE
    SOFTWARE OR THE USE OR OTHER DEALINGS IN THE SOFTWARE.

  All individual files without an explicit exception below are released
  under this license.  Some files may have additional copyright holders as
  noted in those files.  There is detailed information about the licensing
  of each file in the LICENSE file in this distribution.

  Some files in this distribution are individually released under
  different licenses, all of which are compatible with the above general
  package license but which may require preservation of additional
  notices.  All required notices are preserved in the LICENSE file.<|MERGE_RESOLUTION|>--- conflicted
+++ resolved
@@ -120,18 +120,6 @@
   server.
 
   To run the full test suite, all of the above software requirements must
-<<<<<<< HEAD
-  be met.  Tests requiring some bit of software that's not installed
-  should be skipped, but not all the permutations have been checked.  The
-  full test suite also requires the Test::Pod Perl module (available from
-  CPAN), that remctld be installed and available on the user's path or in
-  /usr/local/sbin or /usr/sbin, that sqlite3 be installed and available on
-  the user's path, that test cases can run services on and connect to port
-  14373 on 127.0.0.1, and that kinit and either kvno or kgetcred (which
-  come with Kerberos) be installed and available on the user's path.  The
-  full test suite also requires a local keytab and some additional
-  configuration.
-=======
   be met.  The full test suite also requires that remctld be installed and
   available on the user's path or in /usr/local/sbin or /usr/sbin, that
   sqlite3 be installed and available on the user's path, that test cases
@@ -156,7 +144,6 @@
   environment or that produce a lot of false positives without uncovering
   many problems, set the environment variable AUTHOR_TESTING to a true
   value.
->>>>>>> 6409733e
 
   To bootstrap from a Git checkout, or if you change the Automake files
   and need to regenerate Makefile.in, you will need Automake 1.11 or
