--- conflicted
+++ resolved
@@ -2,12 +2,8 @@
  * Implementation of keytab handling for the wallet client.
  *
  * Written by Russ Allbery <rra@stanford.edu>
-<<<<<<< HEAD
- * Copyright 2007, 2008, 2010 Board of Trustees, Leland Stanford Jr. University
-=======
  * Copyright 2007, 2008, 2010, 2013
  *     The Board of Trustees of the Leland Stanford Junior University
->>>>>>> 06c44c9e
  *
  * See LICENSE for licensing terms.
  */
@@ -19,10 +15,6 @@
 #include <remctl.h>
 
 #include <client/internal.h>
-<<<<<<< HEAD
-#include <util/concat.h>
-=======
->>>>>>> 06c44c9e
 #include <util/messages-krb5.h>
 #include <util/messages.h>
 #include <util/xmalloc.h>
@@ -232,11 +224,7 @@
     bool error = false, rekeyed = false;
     struct principal_name *names, *current;
 
-<<<<<<< HEAD
-    tempfile = concat(file, ".new", (char *) 0);
-=======
     xasprintf(&tempfile, "%s.new", file);
->>>>>>> 06c44c9e
     krb5_get_default_realm(ctx, &realm);
     names = keytab_principals(ctx, file, realm);
     for (current = names; current != NULL; current = current->next) {
@@ -264,14 +252,6 @@
      * keys.  If there is an error, first make a backup of the current keytab
      * file as keytab.old.
      */
-<<<<<<< HEAD
-    if (access(file, F_OK) != 0)
-        link(tempfile, file);
-    else {
-        if (error) {
-            data = read_file(file, &length);
-            backupfile = concat(file, ".old", (char *) 0);
-=======
     if (access(file, F_OK) != 0) {
         if (link(tempfile, file) < 0)
             sysdie("rename of temporary keytab %s to %s failed", tempfile,
@@ -280,7 +260,6 @@
         if (error) {
             data = read_file(file, &length);
             xasprintf(&backupfile, "%s.old", file);
->>>>>>> 06c44c9e
             overwrite_file(backupfile, data, length);
             warn("partial failure to rekey keytab %s, old keytab left in %s",
                  file, backupfile);
