<<<<<<< HEAD
dnl Find the compiler and linker flags for Kerberos v5.
dnl
dnl Finds the compiler and linker flags for linking with Kerberos v5
dnl libraries.  Provides the --with-krb5, --with-krb5-include, and
dnl --with-krb5-lib configure options to specify non-standard paths to the
dnl Kerberos libraries.  Uses krb5-config where available unless reduced
dnl dependencies is requested.
=======
dnl Find the compiler and linker flags for Kerberos.
dnl
dnl Finds the compiler and linker flags for linking with Kerberos libraries.
dnl Provides the --with-krb5, --with-krb5-include, and --with-krb5-lib
dnl configure options to specify non-standard paths to the Kerberos libraries.
dnl Uses krb5-config where available unless reduced dependencies is requested
dnl or --with-krb5-include or --with-krb5-lib are given.
>>>>>>> 06c44c9e
dnl
dnl Provides the macro RRA_LIB_KRB5 and sets the substitution variables
dnl KRB5_CPPFLAGS, KRB5_LDFLAGS, and KRB5_LIBS.  Also provides
dnl RRA_LIB_KRB5_SWITCH to set CPPFLAGS, LDFLAGS, and LIBS to include the
dnl Kerberos libraries, saving the current values first, and
dnl RRA_LIB_KRB5_RESTORE to restore those settings to before the last
<<<<<<< HEAD
dnl RRA_LIB_KRB5_SWITCH.
=======
dnl RRA_LIB_KRB5_SWITCH.  HAVE_KERBEROS will always be defined if RRA_LIB_KRB5
dnl is used.
>>>>>>> 06c44c9e
dnl
dnl If KRB5_CPPFLAGS, KRB5_LDFLAGS, or KRB5_LIBS are set before calling these
dnl macros, their values will be added to whatever the macros discover.
dnl
dnl Provides the RRA_LIB_KRB5_OPTIONAL macro, which should be used if Kerberos
dnl support is optional.  This macro will still always set the substitution
dnl variables, but they'll be empty unless --with-krb5 is given.  Also,
dnl HAVE_KERBEROS will be defined if --with-krb5 is given and
dnl $rra_use_kerberos will be set to "true".
dnl
dnl Sets the Automake conditional KRB5_USES_COM_ERR saying whether we use
dnl com_err, since if we're also linking with AFS libraries, we may have to
dnl change library ordering in that case.
dnl
dnl Depends on RRA_ENABLE_REDUCED_DEPENDS and RRA_SET_LDFLAGS.
dnl
dnl Also provides RRA_FUNC_KRB5_GET_INIT_CREDS_OPT_FREE_ARGS, which checks
dnl whether krb5_get_init_creds_opt_free takes one argument or two.  Defines
dnl HAVE_KRB5_GET_INIT_CREDS_OPT_FREE_2_ARGS if it takes two arguments.
dnl
<<<<<<< HEAD
dnl Written by Russ Allbery <rra@stanford.edu>
dnl Copyright 2005, 2006, 2007, 2008, 2009, 2010
dnl     Board of Trustees, Leland Stanford Jr. University
=======
dnl Also provides RRA_INCLUDES_KRB5, which are the headers to include when
dnl probing the Kerberos library properties.
dnl
dnl The canonical version of this file is maintained in the rra-c-util
dnl package, available at <http://www.eyrie.org/~eagle/software/rra-c-util/>.
dnl
dnl Written by Russ Allbery <rra@stanford.edu>
dnl Copyright 2005, 2006, 2007, 2008, 2009, 2010, 2011
dnl     The Board of Trustees of the Leland Stanford Junior University
>>>>>>> 06c44c9e
dnl
dnl This file is free software; the authors give unlimited permission to copy
dnl and/or distribute it, with or without modifications, as long as this
dnl notice is preserved.

<<<<<<< HEAD
=======
dnl Headers to include when probing for Kerberos library properties.
AC_DEFUN([RRA_INCLUDES_KRB5], [[
#if HAVE_KRB5_H
# include <krb5.h>
#else
# include <krb5/krb5.h>
#endif
]])

>>>>>>> 06c44c9e
dnl Save the current CPPFLAGS, LDFLAGS, and LIBS settings and switch to
dnl versions that include the Kerberos flags.  Used as a wrapper, with
dnl RRA_LIB_KRB5_RESTORE, around tests.
AC_DEFUN([RRA_LIB_KRB5_SWITCH],
[rra_krb5_save_CPPFLAGS="$CPPFLAGS"
 rra_krb5_save_LDFLAGS="$LDFLAGS"
 rra_krb5_save_LIBS="$LIBS"
 CPPFLAGS="$KRB5_CPPFLAGS $CPPFLAGS"
 LDFLAGS="$KRB5_LDFLAGS $LDFLAGS"
 LIBS="$KRB5_LIBS $LIBS"])

dnl Restore CPPFLAGS, LDFLAGS, and LIBS to their previous values (before
dnl RRA_LIB_KRB5_SWITCH was called).
AC_DEFUN([RRA_LIB_KRB5_RESTORE],
[CPPFLAGS="$rra_krb5_save_CPPFLAGS"
 LDFLAGS="$rra_krb5_save_LDFLAGS"
 LIBS="$rra_krb5_save_LIBS"])

dnl Set KRB5_CPPFLAGS and KRB5_LDFLAGS based on rra_krb5_root,
dnl rra_krb5_libdir, and rra_krb5_includedir.
AC_DEFUN([_RRA_LIB_KRB5_PATHS],
[AS_IF([test x"$rra_krb5_libdir" != x],
    [KRB5_LDFLAGS="-L$rra_krb5_libdir"],
    [AS_IF([test x"$rra_krb5_root" != x],
        [RRA_SET_LDFLAGS([KRB5_LDFLAGS], [$rra_krb5_root])])])
 AS_IF([test x"$rra_krb5_includedir" != x],
    [KRB5_CPPFLAGS="-I$rra_krb5_includedir"],
    [AS_IF([test x"$rra_krb5_root" != x],
        [AS_IF([test x"$rra_krb5_root" != x/usr],
            [KRB5_CPPFLAGS="-I${rra_krb5_root}/include"])])])])
<<<<<<< HEAD
=======

dnl Check for a header using a file existence check rather than using
dnl AC_CHECK_HEADERS.  This is used if there were arguments to configure
dnl specifying the Kerberos header path, since we may have one header in the
dnl default include path and another under our explicitly-configured Kerberos
dnl location.
AC_DEFUN([_RRA_LIB_KRB5_CHECK_HEADER],
[AC_MSG_CHECKING([for $1])
 AS_IF([test -f "${rra_krb5_incroot}/$1"],
    [AC_DEFINE_UNQUOTED(AS_TR_CPP([HAVE_$1]), [1],
        [Define to 1 if you have the <$1> header file.])
     AC_MSG_RESULT([yes])],
    [AC_MSG_RESULT([no])])])
>>>>>>> 06c44c9e

dnl Does the appropriate library checks for reduced-dependency Kerberos
dnl linkage.  The single argument, if true, says to fail if Kerberos could not
dnl be found.
AC_DEFUN([_RRA_LIB_KRB5_REDUCED],
[RRA_LIB_KRB5_SWITCH
 AC_CHECK_LIB([krb5], [krb5_init_context], [KRB5_LIBS="-lkrb5"],
     [AS_IF([test x"$1" = xtrue],
         [AC_MSG_ERROR([cannot find usable Kerberos library])])])
 LIBS="$KRB5_LIBS $LIBS"
 AS_IF([test x"$rra_krb5_incroot" = x],
     [AC_CHECK_HEADERS([krb5.h krb5/krb5.h])],
     [_RRA_LIB_KRB5_CHECK_HEADER([krb5.h])
      _RRA_LIB_KRB5_CHECK_HEADER([krb5/krb5.h])])
 AC_CHECK_FUNCS([krb5_get_error_message],
     [AC_CHECK_FUNCS([krb5_free_error_message])],
<<<<<<< HEAD
     [AC_CHECK_FUNCS([krb5_get_error_string], ,
         [AC_CHECK_FUNCS([krb5_get_err_txt], ,
             [AC_CHECK_LIB([ksvc], [krb5_svc_get_msg],
                 [KRB5_LIBS="$KRB5_LIBS -lksvc"
                  AC_DEFINE([HAVE_KRB5_SVC_GET_MSG], [1])
                  AC_CHECK_HEADERS([ibm_svc/krb5_svc.h])],
=======
     [AC_CHECK_FUNCS([krb5_get_error_string], [],
         [AC_CHECK_FUNCS([krb5_get_err_txt], [],
             [AC_CHECK_LIB([ksvc], [krb5_svc_get_msg],
                 [KRB5_LIBS="$KRB5_LIBS -lksvc"
                  AC_DEFINE([HAVE_KRB5_SVC_GET_MSG], [1])
                  AC_CHECK_HEADERS([ibm_svc/krb5_svc.h], [], [],
                     [RRA_INCLUDES_KRB5])],
>>>>>>> 06c44c9e
                 [AC_CHECK_LIB([com_err], [com_err],
                     [KRB5_LIBS="$KRB5_LIBS -lcom_err"],
                     [AC_MSG_ERROR([cannot find usable com_err library])])
                  AC_CHECK_HEADERS([et/com_err.h])])])])])
 RRA_LIB_KRB5_RESTORE])

dnl Does the appropriate library checks for Kerberos linkage when we don't
dnl have krb5-config or reduced dependencies.  The single argument, if true,
dnl says to fail if Kerberos could not be found.
AC_DEFUN([_RRA_LIB_KRB5_MANUAL],
[RRA_LIB_KRB5_SWITCH
 rra_krb5_extra=
 LIBS=
 AC_SEARCH_LIBS([res_search], [resolv], [],
    [AC_SEARCH_LIBS([__res_search], [resolv])])
 AC_SEARCH_LIBS([gethostbyname], [nsl])
 AC_SEARCH_LIBS([socket], [socket], [],
    [AC_CHECK_LIB([nsl], [socket], [LIBS="-lnsl -lsocket $LIBS"], [],
        [-lsocket])])
 AC_SEARCH_LIBS([crypt], [crypt])
<<<<<<< HEAD
 AC_SEARCH_LIBS([rk_simple_execve], [roken])
=======
 AC_SEARCH_LIBS([roken_concat], [roken])
>>>>>>> 06c44c9e
 rra_krb5_extra="$LIBS"
 LIBS="$rra_krb5_save_LIBS"
 AC_CHECK_LIB([krb5], [krb5_init_context],
    [KRB5_LIBS="-lkrb5 -lasn1 -lcom_err -lcrypto $rra_krb5_extra"],
    [AC_CHECK_LIB([krb5support], [krb5int_getspecific],
        [rra_krb5_extra="-lkrb5support $rra_krb5_extra"],
        [AC_CHECK_LIB([pthreads], [pthread_setspecific],
            [rra_krb5_pthread="-lpthreads"],
            [AC_CHECK_LIB([pthread], [pthread_setspecific],
                [rra_krb5_pthread="-lpthread"])])
         AC_CHECK_LIB([krb5support], [krb5int_setspecific],
            [rra_krb5_extra="-lkrb5support $rra_krb5_extra $rra_krb5_pthread"],
            [], [$rra_krb5_pthread $rra_krb5_extra])],
        [$rra_krb5_extra])
     AC_CHECK_LIB([com_err], [error_message],
        [rra_krb5_extra="-lcom_err $rra_krb5_extra"], [], [$rra_krb5_extra])
     AC_CHECK_LIB([ksvc], [krb5_svc_get_msg],
        [rra_krb5_extra="-lksvc $rra_krb5_extra"], [], [$rra_krb5_extra])
     AC_CHECK_LIB([k5crypto], [krb5int_hash_md5],
        [rra_krb5_extra="-lk5crypto $rra_krb5_extra"], [], [$rra_krb5_extra])
     AC_CHECK_LIB([k5profile], [profile_get_values],
        [rra_krb5_extra="-lk5profile $rra_krb5_extra"], [], [$rra_krb5_extra])
     AC_CHECK_LIB([krb5], [krb5_cc_default],
        [KRB5_LIBS="-lkrb5 $rra_krb5_extra"],
        [AS_IF([test x"$1" = xtrue],
            [AC_MSG_ERROR([cannot find usable Kerberos library])])],
        [$rra_krb5_extra])],
    [-lasn1 -lcom_err -lcrypto $rra_krb5_extra])
 LIBS="$KRB5_LIBS $LIBS"
 AS_IF([test x"$rra_krb5_incroot" = x],
     [AC_CHECK_HEADERS([krb5.h krb5/krb5.h])],
     [_RRA_LIB_KRB5_CHECK_HEADER([krb5.h])
      _RRA_LIB_KRB5_CHECK_HEADER([krb5/krb5.h])])
 AC_CHECK_FUNCS([krb5_get_error_message],
     [AC_CHECK_FUNCS([krb5_free_error_message])],
<<<<<<< HEAD
     [AC_CHECK_FUNCS([krb5_get_error_string], ,
         [AC_CHECK_FUNCS([krb5_get_err_txt], ,
             [AC_CHECK_FUNCS([krb5_svc_get_msg],
                 [AC_CHECK_HEADERS([ibm_svc/krb5_svc.h])],
=======
     [AC_CHECK_FUNCS([krb5_get_error_string], [],
         [AC_CHECK_FUNCS([krb5_get_err_txt], [],
             [AC_CHECK_FUNCS([krb5_svc_get_msg],
                 [AC_CHECK_HEADERS([ibm_svc/krb5_svc.h], [], [],
                     [RRA_INCLUDES_KRB5])],
>>>>>>> 06c44c9e
                 [AC_CHECK_HEADERS([et/com_err.h])])])])])
 RRA_LIB_KRB5_RESTORE])

dnl Sanity-check the results of krb5-config and be sure we can really link a
dnl Kerberos program.  If that fails, clear KRB5_CPPFLAGS and KRB5_LIBS so
dnl that we know we don't have usable flags and fall back on the manual
dnl check.
AC_DEFUN([_RRA_LIB_KRB5_CHECK],
[RRA_LIB_KRB5_SWITCH
 AC_CHECK_FUNC([krb5_init_context],
    [RRA_LIB_KRB5_RESTORE],
    [RRA_LIB_KRB5_RESTORE
     KRB5_CPPFLAGS=
     KRB5_LIBS=
     _RRA_LIB_KRB5_PATHS
     _RRA_LIB_KRB5_MANUAL([$1])])])
<<<<<<< HEAD
=======

dnl Determine Kerberos compiler and linker flags from krb5-config.  Does the
dnl additional probing we need to do to uncover error handling features, and
dnl falls back on the manual checks.
AC_DEFUN([_RRA_LIB_KRB5_CONFIG],
[RRA_KRB5_CONFIG([${rra_krb5_root}], [krb5], [KRB5],
    [_RRA_LIB_KRB5_CHECK([$1])
     RRA_LIB_KRB5_SWITCH
     AS_IF([test x"$rra_krb5_incroot" = x],
         [AC_CHECK_HEADERS([krb5.h krb5/krb5.h])],
         [_RRA_LIB_KRB5_CHECK_HEADER([krb5.h])
          _RRA_LIB_KRB5_CHECK_HEADER([krb5/krb5.h])])
     AC_CHECK_FUNCS([krb5_get_error_message],
         [AC_CHECK_FUNCS([krb5_free_error_message])],
         [AC_CHECK_FUNCS([krb5_get_error_string], [],
             [AC_CHECK_FUNCS([krb5_get_err_txt], [],
                 [AC_CHECK_FUNCS([krb5_svc_get_msg],
                     [AC_CHECK_HEADERS([ibm_svc/krb5_svc.h], [], [],
                         [RRA_INCLUDES_KRB5])],
                     [AC_CHECK_HEADERS([et/com_err.h])])])])])
     RRA_LIB_KRB5_RESTORE],
    [_RRA_LIB_KRB5_PATHS
     _RRA_LIB_KRB5_MANUAL([$1])])])
>>>>>>> 06c44c9e

dnl The core of the library checking, shared between RRA_LIB_KRB5 and
dnl RRA_LIB_KRB5_OPTIONAL.  The single argument, if "true", says to fail if
dnl Kerberos could not be found.  Set up rra_krb5_incroot for later header
dnl checking.
AC_DEFUN([_RRA_LIB_KRB5_INTERNAL],
[AC_REQUIRE([RRA_ENABLE_REDUCED_DEPENDS])
 rra_krb5_incroot=
 AS_IF([test x"$rra_krb5_includedir" != x],
    [rra_krb5_incroot="$rra_krb5_includedir"],
    [AS_IF([test x"$rra_krb5_root" != x],
        [rra_krb5_incroot="${rra_krb5_root}/include"])])
 AS_IF([test x"$rra_reduced_depends" = xtrue],
    [_RRA_LIB_KRB5_PATHS
     _RRA_LIB_KRB5_REDUCED([$1])],
<<<<<<< HEAD
    [AC_ARG_VAR([KRB5_CONFIG], [Path to krb5-config])
     AS_IF([test x"$rra_krb5_root" != x && test -z "$KRB5_CONFIG"],
         [AS_IF([test -x "${rra_krb5_root}/bin/krb5-config"],
             [KRB5_CONFIG="${rra_krb5_root}/bin/krb5-config"])],
         [AC_PATH_PROG([KRB5_CONFIG], [krb5-config])])
     AS_IF([test x"$KRB5_CONFIG" != x && test -x "$KRB5_CONFIG"],
         [AC_CACHE_CHECK([for krb5 support in krb5-config],
             [rra_cv_lib_krb5_config],
             [AS_IF(["$KRB5_CONFIG" 2>&1 | grep krb5 >/dev/null 2>&1],
                 [rra_cv_lib_krb5_config=yes],
                 [rra_cv_lib_krb5_config=no])])
          AS_IF([test x"$rra_cv_lib_krb5_config" = xyes],
              [KRB5_CPPFLAGS=`"$KRB5_CONFIG" --cflags krb5 2>/dev/null`
               KRB5_LIBS=`"$KRB5_CONFIG" --libs krb5 2>/dev/null`],
              [KRB5_CPPFLAGS=`"$KRB5_CONFIG" --cflags 2>/dev/null`
               KRB5_LIBS=`"$KRB5_CONFIG" --libs 2>/dev/null`])
          KRB5_CPPFLAGS=`echo "$KRB5_CPPFLAGS" | sed 's%-I/usr/include ?%%'`
          _RRA_LIB_KRB5_CHECK([$1])
          RRA_LIB_KRB5_SWITCH
          AC_CHECK_FUNCS([krb5_get_error_message],
              [AC_CHECK_FUNCS([krb5_free_error_message])],
              [AC_CHECK_FUNCS([krb5_get_error_string], ,
                  [AC_CHECK_FUNCS([krb5_get_err_txt], ,
                      [AC_CHECK_FUNCS([krb5_svc_get_msg],
                          [AC_CHECK_HEADERS([ibm_svc/krb5_svc.h])],
                          [AC_CHECK_HEADERS([et/com_err.h])])])])])
          RRA_LIB_KRB5_RESTORE],
         [_RRA_LIB_KRB5_PATHS
          _RRA_LIB_KRB5_MANUAL([$1])])])
=======
    [AS_IF([test x"$rra_krb5_includedir" = x && test x"$rra_krb5_libdir" = x],
        [_RRA_LIB_KRB5_CONFIG([$1])],
        [_RRA_LIB_KRB5_PATHS
         _RRA_LIB_KRB5_MANUAL([$1])])])
>>>>>>> 06c44c9e
 rra_krb5_uses_com_err=false
 AS_CASE([$LIBS], [*-lcom_err*], [rra_krb5_uses_com_err=true])
 AM_CONDITIONAL([KRB5_USES_COM_ERR], [test x"$rra_krb5_uses_com_err" = xtrue])])

dnl The main macro for packages with mandatory Kerberos support.
AC_DEFUN([RRA_LIB_KRB5],
[rra_krb5_root=
 rra_krb5_libdir=
 rra_krb5_includedir=
<<<<<<< HEAD
=======
 rra_use_kerberos=true
>>>>>>> 06c44c9e
 AC_SUBST([KRB5_CPPFLAGS])
 AC_SUBST([KRB5_LDFLAGS])
 AC_SUBST([KRB5_LIBS])

 AC_ARG_WITH([krb5],
    [AS_HELP_STRING([--with-krb5=DIR],
<<<<<<< HEAD
        [Location of Kerberos v5 headers and libraries])],
=======
        [Location of Kerberos headers and libraries])],
>>>>>>> 06c44c9e
    [AS_IF([test x"$withval" != xyes && test x"$withval" != xno],
        [rra_krb5_root="$withval"])])
 AC_ARG_WITH([krb5-include],
    [AS_HELP_STRING([--with-krb5-include=DIR],
<<<<<<< HEAD
        [Location of Kerberos v5 headers])],
=======
        [Location of Kerberos headers])],
>>>>>>> 06c44c9e
    [AS_IF([test x"$withval" != xyes && test x"$withval" != xno],
        [rra_krb5_includedir="$withval"])])
 AC_ARG_WITH([krb5-lib],
    [AS_HELP_STRING([--with-krb5-lib=DIR],
<<<<<<< HEAD
        [Location of Kerberos v5 libraries])],
    [AS_IF([test x"$withval" != xyes && test x"$withval" != xno],
        [rra_krb5_libdir="$withval"])])
 _RRA_LIB_KRB5_INTERNAL([true])])
=======
        [Location of Kerberos libraries])],
    [AS_IF([test x"$withval" != xyes && test x"$withval" != xno],
        [rra_krb5_libdir="$withval"])])
 _RRA_LIB_KRB5_INTERNAL([true])
 AC_DEFINE([HAVE_KERBEROS], 1, [Define to enable Kerberos features.])])
>>>>>>> 06c44c9e

dnl The main macro for packages with optional Kerberos support.
AC_DEFUN([RRA_LIB_KRB5_OPTIONAL],
[rra_krb5_root=
 rra_krb5_libdir=
 rra_krb5_includedir=
 rra_use_kerberos=
 AC_SUBST([KRB5_CPPFLAGS])
 AC_SUBST([KRB5_LDFLAGS])
 AC_SUBST([KRB5_LIBS])

 AC_ARG_WITH([krb5],
    [AS_HELP_STRING([--with-krb5@<:@=DIR@:>@],
<<<<<<< HEAD
        [Location of Kerberos v5 headers and libraries])],
=======
        [Location of Kerberos headers and libraries])],
>>>>>>> 06c44c9e
    [AS_IF([test x"$withval" = xno],
        [rra_use_kerberos=false],
        [AS_IF([test x"$withval" != xyes], [rra_krb5_root="$withval"])
         rra_use_kerberos=true])])
 AC_ARG_WITH([krb5-include],
    [AS_HELP_STRING([--with-krb5-include=DIR],
<<<<<<< HEAD
        [Location of Kerberos v5 headers])],
=======
        [Location of Kerberos headers])],
>>>>>>> 06c44c9e
    [AS_IF([test x"$withval" != xyes && test x"$withval" != xno],
        [rra_krb5_includedir="$withval"])])
 AC_ARG_WITH([krb5-lib],
    [AS_HELP_STRING([--with-krb5-lib=DIR],
<<<<<<< HEAD
        [Location of Kerberos v5 libraries])],
=======
        [Location of Kerberos libraries])],
>>>>>>> 06c44c9e
    [AS_IF([test x"$withval" != xyes && test x"$withval" != xno],
        [rra_krb5_libdir="$withval"])])

 AS_IF([test x"$rra_use_kerberos" != xfalse],
     [AS_IF([test x"$rra_use_kerberos" = xtrue],
         [_RRA_LIB_KRB5_INTERNAL([true])],
         [_RRA_LIB_KRB5_INTERNAL([false])])],
     [AM_CONDITIONAL([KRB5_USES_COM_ERR], [false])])
 AS_IF([test x"$KRB5_LIBS" != x],
    [AC_DEFINE([HAVE_KERBEROS], 1, [Define to enable Kerberos features.])])])

<<<<<<< HEAD
=======
dnl Source used by RRA_FUNC_KRB5_GET_INIT_CREDS_OPT_FREE_ARGS.
AC_DEFUN([_RRA_FUNC_KRB5_OPT_FREE_ARGS_SOURCE], [RRA_INCLUDES_KRB5] [[
int
main(void)
{
    krb5_get_init_creds_opt *opts;
    krb5_context c;
    krb5_get_init_creds_opt_free(c, opts);
}
]])

>>>>>>> 06c44c9e
dnl Check whether krb5_get_init_creds_opt_free takes one argument or two.
dnl Early Heimdal used to take a single argument.  Defines
dnl HAVE_KRB5_GET_INIT_CREDS_OPT_FREE_2_ARGS if it takes two arguments.
dnl
dnl Should be called with RRA_LIB_KRB5_SWITCH active.
AC_DEFUN([RRA_FUNC_KRB5_GET_INIT_CREDS_OPT_FREE_ARGS],
[AC_CACHE_CHECK([if krb5_get_init_creds_opt_free takes two arguments],
    [rra_cv_func_krb5_get_init_creds_opt_free_args],
<<<<<<< HEAD
    [AC_TRY_COMPILE([#include <krb5.h>],
        [krb5_get_init_creds_opt *opts; krb5_context c;
         krb5_get_init_creds_opt_free(c, opts);],
=======
    [AC_COMPILE_IFELSE([AC_LANG_SOURCE([_RRA_FUNC_KRB5_OPT_FREE_ARGS_SOURCE])],
>>>>>>> 06c44c9e
        [rra_cv_func_krb5_get_init_creds_opt_free_args=yes],
        [rra_cv_func_krb5_get_init_creds_opt_free_args=no])])
 AS_IF([test $rra_cv_func_krb5_get_init_creds_opt_free_args = yes],
    [AC_DEFINE([HAVE_KRB5_GET_INIT_CREDS_OPT_FREE_2_ARGS], 1,
        [Define if krb5_get_init_creds_opt_free takes two arguments.])])])<|MERGE_RESOLUTION|>--- conflicted
+++ resolved
@@ -1,12 +1,3 @@
-<<<<<<< HEAD
-dnl Find the compiler and linker flags for Kerberos v5.
-dnl
-dnl Finds the compiler and linker flags for linking with Kerberos v5
-dnl libraries.  Provides the --with-krb5, --with-krb5-include, and
-dnl --with-krb5-lib configure options to specify non-standard paths to the
-dnl Kerberos libraries.  Uses krb5-config where available unless reduced
-dnl dependencies is requested.
-=======
 dnl Find the compiler and linker flags for Kerberos.
 dnl
 dnl Finds the compiler and linker flags for linking with Kerberos libraries.
@@ -14,19 +5,14 @@
 dnl configure options to specify non-standard paths to the Kerberos libraries.
 dnl Uses krb5-config where available unless reduced dependencies is requested
 dnl or --with-krb5-include or --with-krb5-lib are given.
->>>>>>> 06c44c9e
 dnl
 dnl Provides the macro RRA_LIB_KRB5 and sets the substitution variables
 dnl KRB5_CPPFLAGS, KRB5_LDFLAGS, and KRB5_LIBS.  Also provides
 dnl RRA_LIB_KRB5_SWITCH to set CPPFLAGS, LDFLAGS, and LIBS to include the
 dnl Kerberos libraries, saving the current values first, and
 dnl RRA_LIB_KRB5_RESTORE to restore those settings to before the last
-<<<<<<< HEAD
-dnl RRA_LIB_KRB5_SWITCH.
-=======
 dnl RRA_LIB_KRB5_SWITCH.  HAVE_KERBEROS will always be defined if RRA_LIB_KRB5
 dnl is used.
->>>>>>> 06c44c9e
 dnl
 dnl If KRB5_CPPFLAGS, KRB5_LDFLAGS, or KRB5_LIBS are set before calling these
 dnl macros, their values will be added to whatever the macros discover.
@@ -47,11 +33,6 @@
 dnl whether krb5_get_init_creds_opt_free takes one argument or two.  Defines
 dnl HAVE_KRB5_GET_INIT_CREDS_OPT_FREE_2_ARGS if it takes two arguments.
 dnl
-<<<<<<< HEAD
-dnl Written by Russ Allbery <rra@stanford.edu>
-dnl Copyright 2005, 2006, 2007, 2008, 2009, 2010
-dnl     Board of Trustees, Leland Stanford Jr. University
-=======
 dnl Also provides RRA_INCLUDES_KRB5, which are the headers to include when
 dnl probing the Kerberos library properties.
 dnl
@@ -61,14 +42,11 @@
 dnl Written by Russ Allbery <rra@stanford.edu>
 dnl Copyright 2005, 2006, 2007, 2008, 2009, 2010, 2011
 dnl     The Board of Trustees of the Leland Stanford Junior University
->>>>>>> 06c44c9e
 dnl
 dnl This file is free software; the authors give unlimited permission to copy
 dnl and/or distribute it, with or without modifications, as long as this
 dnl notice is preserved.
 
-<<<<<<< HEAD
-=======
 dnl Headers to include when probing for Kerberos library properties.
 AC_DEFUN([RRA_INCLUDES_KRB5], [[
 #if HAVE_KRB5_H
@@ -78,7 +56,6 @@
 #endif
 ]])
 
->>>>>>> 06c44c9e
 dnl Save the current CPPFLAGS, LDFLAGS, and LIBS settings and switch to
 dnl versions that include the Kerberos flags.  Used as a wrapper, with
 dnl RRA_LIB_KRB5_RESTORE, around tests.
@@ -109,8 +86,6 @@
     [AS_IF([test x"$rra_krb5_root" != x],
         [AS_IF([test x"$rra_krb5_root" != x/usr],
             [KRB5_CPPFLAGS="-I${rra_krb5_root}/include"])])])])
-<<<<<<< HEAD
-=======
 
 dnl Check for a header using a file existence check rather than using
 dnl AC_CHECK_HEADERS.  This is used if there were arguments to configure
@@ -124,7 +99,6 @@
         [Define to 1 if you have the <$1> header file.])
      AC_MSG_RESULT([yes])],
     [AC_MSG_RESULT([no])])])
->>>>>>> 06c44c9e
 
 dnl Does the appropriate library checks for reduced-dependency Kerberos
 dnl linkage.  The single argument, if true, says to fail if Kerberos could not
@@ -141,14 +115,6 @@
       _RRA_LIB_KRB5_CHECK_HEADER([krb5/krb5.h])])
  AC_CHECK_FUNCS([krb5_get_error_message],
      [AC_CHECK_FUNCS([krb5_free_error_message])],
-<<<<<<< HEAD
-     [AC_CHECK_FUNCS([krb5_get_error_string], ,
-         [AC_CHECK_FUNCS([krb5_get_err_txt], ,
-             [AC_CHECK_LIB([ksvc], [krb5_svc_get_msg],
-                 [KRB5_LIBS="$KRB5_LIBS -lksvc"
-                  AC_DEFINE([HAVE_KRB5_SVC_GET_MSG], [1])
-                  AC_CHECK_HEADERS([ibm_svc/krb5_svc.h])],
-=======
      [AC_CHECK_FUNCS([krb5_get_error_string], [],
          [AC_CHECK_FUNCS([krb5_get_err_txt], [],
              [AC_CHECK_LIB([ksvc], [krb5_svc_get_msg],
@@ -156,7 +122,6 @@
                   AC_DEFINE([HAVE_KRB5_SVC_GET_MSG], [1])
                   AC_CHECK_HEADERS([ibm_svc/krb5_svc.h], [], [],
                      [RRA_INCLUDES_KRB5])],
->>>>>>> 06c44c9e
                  [AC_CHECK_LIB([com_err], [com_err],
                      [KRB5_LIBS="$KRB5_LIBS -lcom_err"],
                      [AC_MSG_ERROR([cannot find usable com_err library])])
@@ -177,11 +142,7 @@
     [AC_CHECK_LIB([nsl], [socket], [LIBS="-lnsl -lsocket $LIBS"], [],
         [-lsocket])])
  AC_SEARCH_LIBS([crypt], [crypt])
-<<<<<<< HEAD
- AC_SEARCH_LIBS([rk_simple_execve], [roken])
-=======
  AC_SEARCH_LIBS([roken_concat], [roken])
->>>>>>> 06c44c9e
  rra_krb5_extra="$LIBS"
  LIBS="$rra_krb5_save_LIBS"
  AC_CHECK_LIB([krb5], [krb5_init_context],
@@ -217,18 +178,11 @@
       _RRA_LIB_KRB5_CHECK_HEADER([krb5/krb5.h])])
  AC_CHECK_FUNCS([krb5_get_error_message],
      [AC_CHECK_FUNCS([krb5_free_error_message])],
-<<<<<<< HEAD
-     [AC_CHECK_FUNCS([krb5_get_error_string], ,
-         [AC_CHECK_FUNCS([krb5_get_err_txt], ,
-             [AC_CHECK_FUNCS([krb5_svc_get_msg],
-                 [AC_CHECK_HEADERS([ibm_svc/krb5_svc.h])],
-=======
      [AC_CHECK_FUNCS([krb5_get_error_string], [],
          [AC_CHECK_FUNCS([krb5_get_err_txt], [],
              [AC_CHECK_FUNCS([krb5_svc_get_msg],
                  [AC_CHECK_HEADERS([ibm_svc/krb5_svc.h], [], [],
                      [RRA_INCLUDES_KRB5])],
->>>>>>> 06c44c9e
                  [AC_CHECK_HEADERS([et/com_err.h])])])])])
  RRA_LIB_KRB5_RESTORE])
 
@@ -245,8 +199,6 @@
      KRB5_LIBS=
      _RRA_LIB_KRB5_PATHS
      _RRA_LIB_KRB5_MANUAL([$1])])])
-<<<<<<< HEAD
-=======
 
 dnl Determine Kerberos compiler and linker flags from krb5-config.  Does the
 dnl additional probing we need to do to uncover error handling features, and
@@ -270,7 +222,6 @@
      RRA_LIB_KRB5_RESTORE],
     [_RRA_LIB_KRB5_PATHS
      _RRA_LIB_KRB5_MANUAL([$1])])])
->>>>>>> 06c44c9e
 
 dnl The core of the library checking, shared between RRA_LIB_KRB5 and
 dnl RRA_LIB_KRB5_OPTIONAL.  The single argument, if "true", says to fail if
@@ -286,42 +237,10 @@
  AS_IF([test x"$rra_reduced_depends" = xtrue],
     [_RRA_LIB_KRB5_PATHS
      _RRA_LIB_KRB5_REDUCED([$1])],
-<<<<<<< HEAD
-    [AC_ARG_VAR([KRB5_CONFIG], [Path to krb5-config])
-     AS_IF([test x"$rra_krb5_root" != x && test -z "$KRB5_CONFIG"],
-         [AS_IF([test -x "${rra_krb5_root}/bin/krb5-config"],
-             [KRB5_CONFIG="${rra_krb5_root}/bin/krb5-config"])],
-         [AC_PATH_PROG([KRB5_CONFIG], [krb5-config])])
-     AS_IF([test x"$KRB5_CONFIG" != x && test -x "$KRB5_CONFIG"],
-         [AC_CACHE_CHECK([for krb5 support in krb5-config],
-             [rra_cv_lib_krb5_config],
-             [AS_IF(["$KRB5_CONFIG" 2>&1 | grep krb5 >/dev/null 2>&1],
-                 [rra_cv_lib_krb5_config=yes],
-                 [rra_cv_lib_krb5_config=no])])
-          AS_IF([test x"$rra_cv_lib_krb5_config" = xyes],
-              [KRB5_CPPFLAGS=`"$KRB5_CONFIG" --cflags krb5 2>/dev/null`
-               KRB5_LIBS=`"$KRB5_CONFIG" --libs krb5 2>/dev/null`],
-              [KRB5_CPPFLAGS=`"$KRB5_CONFIG" --cflags 2>/dev/null`
-               KRB5_LIBS=`"$KRB5_CONFIG" --libs 2>/dev/null`])
-          KRB5_CPPFLAGS=`echo "$KRB5_CPPFLAGS" | sed 's%-I/usr/include ?%%'`
-          _RRA_LIB_KRB5_CHECK([$1])
-          RRA_LIB_KRB5_SWITCH
-          AC_CHECK_FUNCS([krb5_get_error_message],
-              [AC_CHECK_FUNCS([krb5_free_error_message])],
-              [AC_CHECK_FUNCS([krb5_get_error_string], ,
-                  [AC_CHECK_FUNCS([krb5_get_err_txt], ,
-                      [AC_CHECK_FUNCS([krb5_svc_get_msg],
-                          [AC_CHECK_HEADERS([ibm_svc/krb5_svc.h])],
-                          [AC_CHECK_HEADERS([et/com_err.h])])])])])
-          RRA_LIB_KRB5_RESTORE],
-         [_RRA_LIB_KRB5_PATHS
-          _RRA_LIB_KRB5_MANUAL([$1])])])
-=======
     [AS_IF([test x"$rra_krb5_includedir" = x && test x"$rra_krb5_libdir" = x],
         [_RRA_LIB_KRB5_CONFIG([$1])],
         [_RRA_LIB_KRB5_PATHS
          _RRA_LIB_KRB5_MANUAL([$1])])])
->>>>>>> 06c44c9e
  rra_krb5_uses_com_err=false
  AS_CASE([$LIBS], [*-lcom_err*], [rra_krb5_uses_com_err=true])
  AM_CONDITIONAL([KRB5_USES_COM_ERR], [test x"$rra_krb5_uses_com_err" = xtrue])])
@@ -331,46 +250,28 @@
 [rra_krb5_root=
  rra_krb5_libdir=
  rra_krb5_includedir=
-<<<<<<< HEAD
-=======
  rra_use_kerberos=true
->>>>>>> 06c44c9e
  AC_SUBST([KRB5_CPPFLAGS])
  AC_SUBST([KRB5_LDFLAGS])
  AC_SUBST([KRB5_LIBS])
 
  AC_ARG_WITH([krb5],
     [AS_HELP_STRING([--with-krb5=DIR],
-<<<<<<< HEAD
-        [Location of Kerberos v5 headers and libraries])],
-=======
         [Location of Kerberos headers and libraries])],
->>>>>>> 06c44c9e
     [AS_IF([test x"$withval" != xyes && test x"$withval" != xno],
         [rra_krb5_root="$withval"])])
  AC_ARG_WITH([krb5-include],
     [AS_HELP_STRING([--with-krb5-include=DIR],
-<<<<<<< HEAD
-        [Location of Kerberos v5 headers])],
-=======
         [Location of Kerberos headers])],
->>>>>>> 06c44c9e
     [AS_IF([test x"$withval" != xyes && test x"$withval" != xno],
         [rra_krb5_includedir="$withval"])])
  AC_ARG_WITH([krb5-lib],
     [AS_HELP_STRING([--with-krb5-lib=DIR],
-<<<<<<< HEAD
-        [Location of Kerberos v5 libraries])],
-    [AS_IF([test x"$withval" != xyes && test x"$withval" != xno],
-        [rra_krb5_libdir="$withval"])])
- _RRA_LIB_KRB5_INTERNAL([true])])
-=======
         [Location of Kerberos libraries])],
     [AS_IF([test x"$withval" != xyes && test x"$withval" != xno],
         [rra_krb5_libdir="$withval"])])
  _RRA_LIB_KRB5_INTERNAL([true])
  AC_DEFINE([HAVE_KERBEROS], 1, [Define to enable Kerberos features.])])
->>>>>>> 06c44c9e
 
 dnl The main macro for packages with optional Kerberos support.
 AC_DEFUN([RRA_LIB_KRB5_OPTIONAL],
@@ -384,31 +285,19 @@
 
  AC_ARG_WITH([krb5],
     [AS_HELP_STRING([--with-krb5@<:@=DIR@:>@],
-<<<<<<< HEAD
-        [Location of Kerberos v5 headers and libraries])],
-=======
         [Location of Kerberos headers and libraries])],
->>>>>>> 06c44c9e
     [AS_IF([test x"$withval" = xno],
         [rra_use_kerberos=false],
         [AS_IF([test x"$withval" != xyes], [rra_krb5_root="$withval"])
          rra_use_kerberos=true])])
  AC_ARG_WITH([krb5-include],
     [AS_HELP_STRING([--with-krb5-include=DIR],
-<<<<<<< HEAD
-        [Location of Kerberos v5 headers])],
-=======
         [Location of Kerberos headers])],
->>>>>>> 06c44c9e
     [AS_IF([test x"$withval" != xyes && test x"$withval" != xno],
         [rra_krb5_includedir="$withval"])])
  AC_ARG_WITH([krb5-lib],
     [AS_HELP_STRING([--with-krb5-lib=DIR],
-<<<<<<< HEAD
-        [Location of Kerberos v5 libraries])],
-=======
         [Location of Kerberos libraries])],
->>>>>>> 06c44c9e
     [AS_IF([test x"$withval" != xyes && test x"$withval" != xno],
         [rra_krb5_libdir="$withval"])])
 
@@ -420,8 +309,6 @@
  AS_IF([test x"$KRB5_LIBS" != x],
     [AC_DEFINE([HAVE_KERBEROS], 1, [Define to enable Kerberos features.])])])
 
-<<<<<<< HEAD
-=======
 dnl Source used by RRA_FUNC_KRB5_GET_INIT_CREDS_OPT_FREE_ARGS.
 AC_DEFUN([_RRA_FUNC_KRB5_OPT_FREE_ARGS_SOURCE], [RRA_INCLUDES_KRB5] [[
 int
@@ -433,7 +320,6 @@
 }
 ]])
 
->>>>>>> 06c44c9e
 dnl Check whether krb5_get_init_creds_opt_free takes one argument or two.
 dnl Early Heimdal used to take a single argument.  Defines
 dnl HAVE_KRB5_GET_INIT_CREDS_OPT_FREE_2_ARGS if it takes two arguments.
@@ -442,13 +328,7 @@
 AC_DEFUN([RRA_FUNC_KRB5_GET_INIT_CREDS_OPT_FREE_ARGS],
 [AC_CACHE_CHECK([if krb5_get_init_creds_opt_free takes two arguments],
     [rra_cv_func_krb5_get_init_creds_opt_free_args],
-<<<<<<< HEAD
-    [AC_TRY_COMPILE([#include <krb5.h>],
-        [krb5_get_init_creds_opt *opts; krb5_context c;
-         krb5_get_init_creds_opt_free(c, opts);],
-=======
     [AC_COMPILE_IFELSE([AC_LANG_SOURCE([_RRA_FUNC_KRB5_OPT_FREE_ARGS_SOURCE])],
->>>>>>> 06c44c9e
         [rra_cv_func_krb5_get_init_creds_opt_free_args=yes],
         [rra_cv_func_krb5_get_init_creds_opt_free_args=no])])
  AS_IF([test $rra_cv_func_krb5_get_init_creds_opt_free_args = yes],
