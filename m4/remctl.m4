--- conflicted
+++ resolved
@@ -10,17 +10,6 @@
 dnl RRA_LIB_REMCTL_SWITCH to set CPPFLAGS, LDFLAGS, and LIBS to include the
 dnl remctl libraries, saving the current values first, and
 dnl RRA_LIB_REMCTL_RESTORE to restore those settings to before the last
-<<<<<<< HEAD
-dnl RRA_LIB_REMCTL_SWITCH.
-dnl
-dnl Depends on RRA_ENABLE_REDUCED_DEPENDS, RRA_SET_LDFLAGS, and
-dnl RRA_LIB_GSSAPI.
-dnl
-dnl Written by Russ Allbery <rra@stanford.edu>
-dnl Copyright 2008, 2009 Board of Trustees, Leland Stanford Jr. University
-dnl
-dnl See LICENSE for licensing terms.
-=======
 dnl RRA_LIB_REMCTL_SWITCH.  HAVE_REMCTL will always be defined if
 dnl RRA_LIB_REMCTL is used.
 dnl
@@ -43,7 +32,6 @@
 dnl This file is free software; the authors give unlimited permission to copy
 dnl and/or distribute it, with or without modifications, as long as this
 dnl notice is preserved.
->>>>>>> 06c44c9e
 
 dnl Save the current CPPFLAGS, LDFLAGS, and LIBS settings and switch to
 dnl versions that include the remctl flags.  Used as a wrapper, with
@@ -75,17 +63,6 @@
     [AS_IF([test x"$rra_remctl_root" != x],
         [AS_IF([test x"$rra_remctl_root" != x/usr],
             [REMCTL_CPPFLAGS="-I${rra_remctl_root}/include"])])])])
-<<<<<<< HEAD
-
-dnl Sanity-check the results of the remctl library search to be sure we can
-dnl really link a remctl program.
-AC_DEFUN([_RRA_LIB_REMCTL_CHECK],
-[RRA_LIB_REMCTL_SWITCH
- AC_CHECK_FUNC([remctl_open], ,
-    [AC_MSG_FAILURE([unable to link with remctl library])])
- RRA_LIB_REMCTL_RESTORE])
-=======
->>>>>>> 06c44c9e
 
 dnl Sanity-check the results of the remctl library search to be sure we can
 dnl really link a remctl program.
@@ -104,11 +81,6 @@
 dnl remctl could not be found.
 AC_DEFUN([_RRA_LIB_REMCTL_INTERNAL],
 [AC_REQUIRE([RRA_ENABLE_REDUCED_DEPENDS])
-<<<<<<< HEAD
- rra_remctl_root=
- rra_remctl_libdir=
- rra_remctl_includedir=
-=======
  _RRA_LIB_REMCTL_PATHS
  AS_IF([test x"$rra_reduced_depends" = xtrue],
     [REMCTL_LIBS="-lremctl"],
@@ -124,7 +96,6 @@
  rra_remctl_libdir=
  rra_remctl_includedir=
  rra_use_remctl=true
->>>>>>> 06c44c9e
  REMCTL_CPPFLAGS=
  REMCTL_LDFLAGS=
  REMCTL_LIBS=
@@ -147,17 +118,6 @@
         [Location of remctl libraries])],
     [AS_IF([test x"$withval" != xyes && test x"$withval" != xno],
         [rra_remctl_libdir="$withval"])])
-<<<<<<< HEAD
-
- _RRA_LIB_REMCTL_PATHS
- AS_IF([test x"$rra_reduced_depends" = xtrue],
-    [REMCTL_LIBS="-lremctl"],
-    [RRA_LIB_GSSAPI
-     REMCTL_CPPFLAGS="$REMCTL_CPPFLAGS $GSSAPI_CPPFLAGS"
-     REMCTL_LDFLAGS="$REMCTL_LDFLAGS $GSSAPI_LDFLAGS"
-     REMCTL_LIBS="-lremctl $GSSAPI_LIBS"])
- _RRA_LIB_REMCTL_CHECK])
-=======
  _RRA_LIB_REMCTL_INTERNAL([true])
  AC_DEFINE([HAVE_REMCTL], 1, [Define to enable remctl features.])])
 
@@ -197,5 +157,4 @@
         [_RRA_LIB_REMCTL_INTERNAL([false])])])
  AS_IF([test x"$REMCTL_LIBS" != x],
     [rra_use_remctl=true
-     AC_DEFINE([HAVE_REMCTL], 1, [Define to enable remctl features.])])])
->>>>>>> 06c44c9e
+     AC_DEFINE([HAVE_REMCTL], 1, [Define to enable remctl features.])])])