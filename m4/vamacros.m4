--- conflicted
+++ resolved
@@ -18,27 +18,11 @@
 dnl
 dnl Written by Russ Allbery <rra@stanford.edu>
 dnl Copyright 2006, 2008, 2009
-<<<<<<< HEAD
-dnl     Board of Trustees, Leland Stanford Jr. University
-=======
 dnl     The Board of Trustees of the Leland Stanford Junior University
->>>>>>> 06c44c9e
 dnl
 dnl This file is free software; the authors give unlimited permission to copy
 dnl and/or distribute it, with or without modifications, as long as this
 dnl notice is preserved.
-
-AC_DEFUN([_RRA_C_C99_VAMACROS_SOURCE], [[
-#include <stdio.h>
-#define error(...) fprintf(stderr, __VA_ARGS__)
-
-int
-main(void) {
-    error("foo");
-    error("foo %d", 0);
-    return 0;
-}
-]])
 
 AC_DEFUN([_RRA_C_C99_VAMACROS_SOURCE], [[
 #include <stdio.h>
