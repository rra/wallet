--- conflicted
+++ resolved
@@ -3,24 +3,13 @@
 # Tests for the keytab object implementation.
 #
 # Written by Russ Allbery <rra@stanford.edu>
-<<<<<<< HEAD
-# Copyright 2007, 2008, 2009, 2010
-#     Board of Trustees, Leland Stanford Jr. University
-=======
 # Copyright 2007, 2008, 2009, 2010, 2013
 #     The Board of Trustees of the Leland Stanford Junior University
->>>>>>> 06c44c9e
 #
 # See LICENSE for licensing terms.
 
 use POSIX qw(strftime);
-<<<<<<< HEAD
-use Test::More tests => 135;
-
-BEGIN { $Wallet::Config::KEYTAB_TMP = '.' }
-=======
 use Test::More tests => 139;
->>>>>>> 06c44c9e
 
 BEGIN { $Wallet::Config::KEYTAB_TMP = '.' }
 
@@ -186,12 +175,8 @@
     # Test that object creation without KEYTAB_TMP fails.
     undef $Wallet::Config::KEYTAB_TMP;
     $object = eval {
-<<<<<<< HEAD
-        Wallet::Object::Keytab->create ('keytab', 'wallet/one', $dbh, @trace)
-=======
-        Wallet::Object::Keytab->create ('keytab', 'wallet/one', $schema,
-                                        @trace)
->>>>>>> 06c44c9e
+        Wallet::Object::Keytab->create ('keytab', 'wallet/one', $schema,
+                                        @trace)
       };
     is ($object, undef, 'Creating keytab without KEYTAB_TMP fails');
     is ($@, "KEYTAB_TMP configuration variable not set\n",
@@ -389,12 +374,8 @@
         ' with the right error');
     $Wallet::Config::KEYTAB_KRBTYPE = 'Active Directory';
     $object = eval {
-<<<<<<< HEAD
-        Wallet::Object::Keytab->create ('keytab', 'wallet/one', $dbh, @trace)
-=======
-        Wallet::Object::Keytab->create ('keytab', 'wallet/one', $schema,
-                                        @trace)
->>>>>>> 06c44c9e
+        Wallet::Object::Keytab->create ('keytab', 'wallet/one', $schema,
+                                        @trace)
       };
     is ($object, undef, ' and one set to an invalid value');
     is ($@, "unknown KEYTAB_KRBTYPE setting: Active Directory\n",
@@ -405,11 +386,7 @@
 # Tests for unchanging support.  Skip these if we don't have a keytab or if we
 # can't find remctld.
 SKIP: {
-<<<<<<< HEAD
-    skip 'no keytab configuration', 27 unless -f 't/data/test.keytab';
-=======
     skip 'no keytab configuration', 31 unless -f 't/data/test.keytab';
->>>>>>> 06c44c9e
 
     # Set up our configuration.
     $Wallet::Config::KEYTAB_FILE      = 't/data/test.keytab';
@@ -436,25 +413,15 @@
 
     # Finally we can test.  First the MIT Kerberos tests.
   SKIP: {
-<<<<<<< HEAD
-        skip 'skipping MIT unchanging tests for Heimdal', 12
-=======
         skip 'skipping MIT unchanging tests for Heimdal', 16
->>>>>>> 06c44c9e
             if (lc ($Wallet::Config::KEYTAB_KRBTYPE) eq 'heimdal');
 
         # We need remctld and Net::Remctl.
         my @path = (split (':', $ENV{PATH}), '/usr/local/sbin', '/usr/sbin');
         my ($remctld) = grep { -x $_ } map { "$_/remctld" } @path;
-<<<<<<< HEAD
-        skip 'remctld not found', 12 unless $remctld;
-        eval { require Net::Remctl };
-        skip 'Net::Remctl not available', 12 if $@;
-=======
         skip 'remctld not found', 16 unless $remctld;
         eval { require Net::Remctl };
         skip 'Net::Remctl not available', 16 if $@;
->>>>>>> 06c44c9e
 
         # Now spawn our remctld server and get a ticket cache.
         remctld_spawn ($remctld, $principal, 't/data/test.keytab',
@@ -488,11 +455,7 @@
             ' and we get the same thing the second time');
         is ($one->flag_clear ('unchanging', @trace), 1,
             'Clearing the unchanging flag works');
-<<<<<<< HEAD
-        my $data = $object->get (@trace);
-=======
         my $data = $one->get (@trace);
->>>>>>> 06c44c9e
         ok (defined ($data), ' and getting the keytab works');
         ok (keytab_valid ($data, 'wallet/one'), ' and the keytab is valid');
         is ($two->get (@trace), undef, 'Get for wallet/two does not work');
@@ -502,10 +465,7 @@
         is ($one->destroy (@trace), 1, 'Destroying wallet/one works');
         is ($two->destroy (@trace), 1, ' as does destroying wallet/two');
         remctld_stop;
-<<<<<<< HEAD
-=======
         unlink 'krb5cc_good';
->>>>>>> 06c44c9e
     }
 
     # Now Heimdal.  Since the keytab contains timestamps, before testing for
