--- conflicted
+++ resolved
@@ -1,15 +1,8 @@
-<<<<<<< HEAD
-# Wallet::Schema -- Database schema for the wallet system.
-#
-# Written by Russ Allbery <rra@stanford.edu>
-# Copyright 2007, 2008, 2010 Board of Trustees, Leland Stanford Jr. University
-=======
 # Database schema and connector for the wallet system.
 #
 # Written by Jon Robertson <jonrober@stanford.edu>
 # Copyright 2012, 2013
 #     The Board of Trustees of the Leland Stanford Junior University
->>>>>>> 06c44c9e
 #
 # See LICENSE for licensing terms.
 
@@ -25,14 +18,10 @@
 # This version should be increased on any code change to this module.  Always
 # use two digits for the minor version with a leading zero if necessary so
 # that it will sort properly.
-<<<<<<< HEAD
-$VERSION = '0.06';
-=======
 our $VERSION = '0.08';
 
 __PACKAGE__->load_namespaces;
 __PACKAGE__->load_components (qw/Schema::Versioned/);
->>>>>>> 06c44c9e
 
 ##############################################################################
 # Core overrides
@@ -82,10 +71,6 @@
 
 Wallet::Schema - Database schema and connector for the wallet system
 
-=for stopwords
-SQL ACL API APIs enums Enums Keytab Backend keytab backend enctypes
-enctype Allbery
-
 =head1 SYNOPSIS
 
     use Wallet::Schema;
@@ -94,48 +79,6 @@
 =head1 DESCRIPTION
 
 This class encapsulates the database schema for the wallet system.  The
-<<<<<<< HEAD
-documentation you're reading explains and comments the schema.  The Perl
-object extracts the schema from the documentation and can either return it
-as a list of SQL commands to run or run those commands given a connected
-database handle.
-
-This schema attempts to be portable SQL, but it is designed for use with
-MySQL and may require some modifications for other databases.
-
-=head1 METHODS
-
-=over 4
-
-=item new()
-
-Instantiates a new Wallet::Schema object.  This parses the documentation
-and extracts the schema, but otherwise doesn't do anything.
-
-=item create(DBH)
-
-Given a connected database handle, runs the SQL commands necessary to
-create the wallet database in an otherwise empty database.  This method
-will not drop any existing tables and will therefore fail if a wallet
-database has already been created.  On any error, this method will throw a
-database exception.
-
-=item drop(DBH)
-
-Given a connected database handle, drop all of the wallet tables from that
-database if any of those tables exist.  This method will only remove
-tables that are part of the current schema or one of the previous known
-schema and won't remove other tables.  On any error, this method will
-throw a database exception.
-
-=item sql()
-
-Returns the schema and the population of the normalization tables as a
-list of SQL commands to run to create the wallet database in an otherwise
-empty database.
-
-=back
-=======
 documentation you're reading explains and comments the schema.  The
 class runs using the DBIx::Class module.
 
@@ -144,25 +87,11 @@
 automatically set the RaiseError attribute to true and the PrintError and
 AutoCommit attributes to false, matching the assumptions made by the
 wallet database code.
->>>>>>> 06c44c9e
 
 =head1 SCHEMA
 
 =head2 Normalization Tables
 
-<<<<<<< HEAD
-The following are normalization tables used to constrain the values in
-other tables.
-
-Holds the supported flag names:
-
-  create table flag_names
-     (fn_name             varchar(32) primary key);
-  insert into flag_names (fn_name) values ('locked');
-  insert into flag_names (fn_name) values ('unchanging');
-
-=======
->>>>>>> 06c44c9e
 Holds the supported object types and their corresponding Perl classes:
 
   create table types
@@ -183,11 +112,8 @@
   insert into acl_schemes (as_name, as_class)
       values ('krb5-regex', 'Wallet::ACL::Krb5::Regex');
   insert into acl_schemes (as_name, as_class)
-<<<<<<< HEAD
-=======
       values ('ldap-attr', 'Wallet::ACL::LDAP::Attribute');
   insert into acl_schemes (as_name, as_class)
->>>>>>> 06c44c9e
       values ('netdb', 'Wallet::ACL::NetDB');
   insert into acl_schemes (as_name, as_class)
       values ('netdb-root', 'Wallet::ACL::NetDB::Root');
@@ -385,8 +311,6 @@
 To use this functionality, you will need to populate the enctypes table
 with the enctypes that a keytab may be restricted to.  Currently, there is
 no automated mechanism to do this.
-<<<<<<< HEAD
-=======
 
 =head1 CLASS METHODS
 
@@ -400,7 +324,6 @@
 configuration.
 
 =back
->>>>>>> 06c44c9e
 
 =head1 SEE ALSO
 
