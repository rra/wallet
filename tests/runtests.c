--- conflicted
+++ resolved
@@ -6,21 +6,12 @@
  *      runtests [-b <build-dir>] [-s <source-dir>] <test-list>
  *      runtests -o [-b <build-dir>] [-s <source-dir>] <test>
  *
-<<<<<<< HEAD
- * Expects a list of executables located in the given file, one line per
- * executable.  For each one, runs it as part of a test suite, reporting
- * results.  Test output should start with a line containing the number of
- * tests (numbered from 1 to this number), optionally preceded by "1..",
- * although that line may be given anywhere in the output.  Each additional
- * line should be in the following format:
-=======
  * In the first case, expects a list of executables located in the given file,
  * one line per executable.  For each one, runs it as part of a test suite,
  * reporting results.  Test output should start with a line containing the
  * number of tests (numbered from 1 to this number), optionally preceded by
  * "1..", although that line may be given anywhere in the output.  Each
  * additional line should be in the following format:
->>>>>>> 06c44c9e
  *
  *      ok <number>
  *      not ok <number>
@@ -48,8 +39,6 @@
  *
  * This is a subset of TAP as documented in Test::Harness::TAP or
  * TAP::Parser::Grammar, which comes with Perl.
-<<<<<<< HEAD
-=======
  *
  * If the -o option is given, instead run a single test and display all of its
  * output.  This is intended for use with failing tests so that the person
@@ -60,17 +49,12 @@
  * the source and build directory and will look for tests under both
  * directories.  These paths can also be set with the -b and -s command-line
  * options, which will override anything set at build time.
->>>>>>> 06c44c9e
  *
  * Any bug reports, bug fixes, and improvements are very much welcome and
  * should be sent to the e-mail address below.  This program is part of C TAP
  * Harness <http://www.eyrie.org/~eagle/software/c-tap-harness/>.
  *
-<<<<<<< HEAD
- * Copyright 2000, 2001, 2004, 2006, 2007, 2008, 2009, 2010
-=======
  * Copyright 2000, 2001, 2004, 2006, 2007, 2008, 2009, 2010, 2011
->>>>>>> 06c44c9e
  *     Russ Allbery <rra@stanford.edu>
  *
  * Permission is hereby granted, free of charge, to any person obtaining a
@@ -92,8 +76,6 @@
  * DEALINGS IN THE SOFTWARE.
 */
 
-<<<<<<< HEAD
-=======
 /* Required for fdopen(), getopt(), and putenv(). */
 #if defined(__STRICT_ANSI__) || defined(PEDANTIC)
 # ifndef _XOPEN_SOURCE
@@ -101,7 +83,6 @@
 # endif
 #endif
 
->>>>>>> 06c44c9e
 #include <ctype.h>
 #include <errno.h>
 #include <fcntl.h>
@@ -109,10 +90,7 @@
 #include <stdio.h>
 #include <stdlib.h>
 #include <string.h>
-<<<<<<< HEAD
-=======
 #include <strings.h>
->>>>>>> 06c44c9e
 #include <sys/stat.h>
 #include <sys/time.h>
 #include <sys/types.h>
@@ -178,11 +156,7 @@
     unsigned int aborted;       /* Whether the set as aborted. */
     int reported;               /* Whether the results were reported. */
     int status;                 /* The exit status of the test. */
-<<<<<<< HEAD
-    int all_skipped;            /* Whether all tests were skipped. */
-=======
     unsigned int all_skipped;   /* Whether all tests were skipped. */
->>>>>>> 06c44c9e
     char *reason;               /* Why all tests were skipped. */
 };
 
@@ -430,13 +404,9 @@
      * Get the count, check it for validity, and initialize the struct.  If we
      * have something of the form "1..0 # skip foo", the whole file was
      * skipped; record that.  If we do skip the whole file, zero out all of
-<<<<<<< HEAD
-     * our statistics, since they're no longer relevant.
-=======
      * our statistics, since they're no longer relevant.  strtol is called
      * with a second argument to advance the line pointer past the count to
      * make it simpler to detect the # skip case.
->>>>>>> 06c44c9e
      */
     n = strtol(line, (char **) &line, 10);
     if (n == 0) {
@@ -506,10 +476,7 @@
     char *end;
     long number;
     unsigned long i, current;
-<<<<<<< HEAD
-=======
     int outlen;
->>>>>>> 06c44c9e
 
     /* Before anything, check for a test abort. */
     bail = strstr(line, "Bail out!");
@@ -630,12 +597,8 @@
     ts->results[current - 1] = status;
     test_backspace(ts);
     if (isatty(STDOUT_FILENO)) {
-<<<<<<< HEAD
-        ts->length = printf("%lu/%lu", current, ts->count);
-=======
         outlen = printf("%lu/%lu", current, ts->count);
         ts->length = (outlen >= 0) ? outlen : 0;
->>>>>>> 06c44c9e
         fflush(stdout);
     }
 }
@@ -655,10 +618,6 @@
                  unsigned int limit)
 {
     unsigned int needed = 0;
-<<<<<<< HEAD
-    unsigned int out = 0;
-=======
->>>>>>> 06c44c9e
     unsigned long n;
 
     for (n = first; n > 0; n /= 10)
@@ -684,13 +643,8 @@
         if (chars > 0)
             printf(", ");
         if (last > first)
-<<<<<<< HEAD
-            out += printf("%lu-", first);
-        out += printf("%lu", last);
-=======
             printf("%lu-", first);
         printf("%lu", last);
->>>>>>> 06c44c9e
     }
     return needed;
 }
@@ -920,22 +874,14 @@
                     last = i + 1;
                 else {
                     if (first != 0)
-<<<<<<< HEAD
-                        chars += test_print_range(first, last, chars, 20);
-=======
                         chars += test_print_range(first, last, chars, 19);
->>>>>>> 06c44c9e
                     first = i + 1;
                     last = i + 1;
                 }
             }
         }
         if (first != 0)
-<<<<<<< HEAD
-            test_print_range(first, last, chars, 20);
-=======
             test_print_range(first, last, chars, 19);
->>>>>>> 06c44c9e
         putchar('\n');
         free(ts->file);
         free(ts->path);
@@ -943,48 +889,7 @@
         if (ts->reason != NULL)
             free(ts->reason);
         free(ts);
-<<<<<<< HEAD
-    }
-}
-
-
-/*
- * Given the name of a test, a pointer to the testset struct, and the source
- * and build directories, find the test.  We try first relative to the current
- * directory, then in the build directory (if not NULL), then in the source
- * directory.  In each of those directories, we first try a "-t" extension and
- * then a ".t" extension.  When we find an executable program, we fill in the
- * path member of the testset struct.  If none of those paths are executable,
- * just fill in the name of the test with "-t" appended.
- *
- * The caller is responsible for freeing the path member of the testset
- * struct.
- */
-static void
-find_test(const char *name, struct testset *ts, const char *source,
-          const char *build)
-{
-    char *path;
-    const char *bases[] = { ".", build, source, NULL };
-    unsigned int i;
-
-    for (i = 0; bases[i] != NULL; i++) {
-        path = xmalloc(strlen(bases[i]) + strlen(name) + 4);
-        sprintf(path, "%s/%s-t", bases[i], name);
-        if (access(path, X_OK) != 0)
-            path[strlen(path) - 2] = '.';
-        if (access(path, X_OK) == 0)
-            break;
-        free(path);
-        path = NULL;
-    }
-    if (path == NULL) {
-        path = xmalloc(strlen(name) + 3);
-        sprintf(path, "%s-t", name);
-=======
->>>>>>> 06c44c9e
-    }
-    ts->path = path;
+    }
 }
 
 
@@ -1212,35 +1117,23 @@
 main(int argc, char *argv[])
 {
     int option;
-<<<<<<< HEAD
-    int single = 0;
-    char *setting;
-=======
     int status = 0;
     int single = 0;
     char *source_env = NULL;
     char *build_env = NULL;
->>>>>>> 06c44c9e
     const char *list;
     const char *source = SOURCE;
     const char *build = BUILD;
 
-<<<<<<< HEAD
-    while ((option = getopt(argc, argv, "b:os:")) != EOF) {
-=======
     while ((option = getopt(argc, argv, "b:hos:")) != EOF) {
->>>>>>> 06c44c9e
         switch (option) {
         case 'b':
             build = optarg;
             break;
-<<<<<<< HEAD
-=======
         case 'h':
             printf(usage_message, argv[0], argv[0]);
             exit(0);
             break;
->>>>>>> 06c44c9e
         case 'o':
             single = 1;
             break;
@@ -1251,32 +1144,6 @@
             exit(1);
         }
     }
-<<<<<<< HEAD
-    argc -= optind;
-    argv += optind;
-    if (argc != 1) {
-        fprintf(stderr, "Usage: runtests <test-list>\n");
-        exit(1);
-    }
-
-    if (source != NULL) {
-        setting = xmalloc(strlen("SOURCE=") + strlen(source) + 1);
-        sprintf(setting, "SOURCE=%s", source);
-        if (putenv(setting) != 0)
-            sysdie("cannot set SOURCE in the environment");
-    }
-    if (build != NULL) {
-        setting = xmalloc(strlen("BUILD=") + strlen(build) + 1);
-        sprintf(setting, "BUILD=%s", build);
-        if (putenv(setting) != 0)
-            sysdie("cannot set BUILD in the environment");
-    }
-
-    if (single) {
-        test_single(argv[0], source, build);
-        exit(0);
-    } else {
-=======
     if (argc - optind != 1) {
         fprintf(stderr, usage_message, argv[0], argv[0]);
         exit(1);
@@ -1300,17 +1167,12 @@
     if (single)
         test_single(argv[0], source, build);
     else {
->>>>>>> 06c44c9e
         list = strrchr(argv[0], '/');
         if (list == NULL)
             list = argv[0];
         else
             list++;
         printf(banner, list);
-<<<<<<< HEAD
-        exit(test_batch(argv[0], source, build) ? 0 : 1);
-    }
-=======
         status = test_batch(argv[0], source, build) ? 0 : 1;
     }
 
@@ -1324,5 +1186,4 @@
         free(build_env);
     }
     exit(status);
->>>>>>> 06c44c9e
 }