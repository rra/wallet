<<<<<<< HEAD
wallet (1.2-1~ebp12.04+1) precise; urgency=medium

  * Backport to precise.
  * Drop build dependency on libnet-duo-perl, not available in precise.
  * Drop build dependency on libwebauth-perl, which is much too old in
    precise for the functionality wallet needs.
  * Add explicit build dependency on libjson-perl, which wasn't part of
    Perl core yet in precise.
  * Disable the strictness test on the Perl libraries, since we don't have
    all the dependencies to install.

 -- Russ Allbery <rra@debian.org>  Tue, 18 Aug 2015 09:41:24 -0700
=======
wallet (1.3-1) unstable; urgency=medium

  * New upstream release.
    - Initial experimental support for Active Directory as the KDC by
      setting KEYTAB_KRBTYPE to AD.
    - New nested ACL scheme to group other ACLs.
    - New external ACL scheme that runs an external command.
    - New variation on the ldap-attr ACL scheme, ldap-attr-root, that
      requires the principal end in /root and removes that part of the
      principal name when checking LDAP.
    - New password object type that generates a new, random password if no
      password was previously stored.
    - New update wallet command that always updates the contents of an
      object before returning it, even if it is marked unchanging.  In the
      long term, the unchanging flag will be replaced by this distinction
      between get and update.
    - New acl replace wallet command that changes all objects owned by one
      ACL to be owned by a different ACL.  This currently only handles
      owner, not the more specific ACLs.
    - All ACL operations now refer to the ACL by name instead of ID.
    - New report for unstored objects.
    - New report to list all object types and ACL schemes.
    - New report to list all ACLs that nest another ACL.
    - New report that dumps all object history.
    - Displays of ACLs and ACL entries are now sorted correctly.
  * Add explicit build dependency on libmodule-build-perl, since it is no
    no longer provided by the perl package.
  * Change the branch layout to follow DEP-14.
  * Run wrap-and-sort -ast on the package.
  * Remove explicit setting of xz as the Debian source package compression
    type.  This is now the default.
  * Refresh upstream signing key.

 -- Russ Allbery <rra@debian.org>  Sun, 17 Jan 2016 20:25:41 -0800
>>>>>>> e64d4e31

wallet (1.2-1) unstable; urgency=medium

  * New upstream release.
    - New object types duo-radius, duo-ldap, and duo-rdp.
    - New rename command for file objects.
  * Add a gbp.conf file to reflect the branch layout and settings of the
    normal packaging repository.
  * Update standards version to 3.9.6 (no changes required).

 -- Russ Allbery <rra@debian.org>  Mon, 08 Dec 2014 21:13:21 -0800

wallet (1.1-1) unstable; urgency=medium

  * New upstream release.
    - New object type, duo, which creates a UNIX integration with the Duo
      Security cloud multifactor authentication service.
    - The owner and getacl commands now return the name of the ACL.
    - The date passed to expires can be any date format understood by
      Date::Parse.
    - wallet-rekey now works properly with keytabs containing multiple
      principals and does not store new principals in a separate file
      first.
    - Fix setting enctype restrictions on keytab objects and populate the
      reference table for valid enctypes on database creation.
    - Fix Wallet::Config documentation of ldap_map_principal.
    - Generate a long, random password when creating new principals in the
      Heimdal KDC to avoid problems with password quality checks.
    - Remove erroneous foreign key constraints between the object history
      and objects table, an incorrect linkage in the ACL history table,
      and add indices for object type, name, and ACL.
    - Use DateTime objects uniformly in the database layer.
    - ACL renames are now recorded in the ACL history.
    - Fix wallet-backend parsing of the expires command to expect only one
      argument.
    - Fix ordering of table drops during wallet-admin destroy to honor
      foreign key reference constraints.
    - The initial ADMIN ACL creation is no longer documented in history.
  * Document in the wallet-server package description that a DBD::* module
    and corresponding DateTime::Format::* module are required.  (There
    isn't a way to fully represent the required dependency.)
  * Rebuild Autoconf and Automake files during the build.
  * Define AUTOMATED_TESTING to enable some additional Perl tests.
  * Adjust debian/rules for the new Module::Build Perl build system.
  * Drop now-unneeded dh_builddeb override for xz compression.
  * Enable uscan verification of the GnuPG signatures on upstream
    releases in debian/watch.
  * Update standards version to 3.9.5 (no changes required).

 -- Russ Allbery <rra@debian.org>  Wed, 16 Jul 2014 17:08:35 -0700

wallet (1.0-5) unstable; urgency=low

  * Cherry-pick upstream commit to randomize the password used for initial
    Kerberos principal creation when talking to a Heimdal KDC.

 -- Russ Allbery <rra@debian.org>  Thu, 09 Jan 2014 14:05:19 -0800

wallet (1.0-4) unstable; urgency=low

  * Cherry-pick upstream commit to fix wallet-rekey when used with keytabs
    that contain multiple principals.
  * Cherry-pick upstream commit to fix the skipped test count for the
    ldap-attr verifier test.
  * Add libauthen-sasl-perl and libnet-ldap-perl to Build-Depends for the
    test suite.

 -- Russ Allbery <rra@debian.org>  Mon, 06 Jan 2014 21:27:50 -0800

wallet (1.0-3) unstable; urgency=low

  * Cherry-pick upstream commits to fix ACL history entries with
    PostgreSQL, an incorrect foreign key constraint for the object
    history, and bugs in handling of enctype restrictions for keytabs.
  * Move the DateTime::Format::* Perl modules for various databases to
    Depends from Recommends and add the Pg and MySQL versions as
    alternatives.

 -- Russ Allbery <rra@debian.org>  Tue, 05 Nov 2013 13:17:51 -0800

wallet (1.0-2) unstable; urgency=low

  * Cherry-pick upstream commits to fix the t/admin.t test with the
    squeeze version of DBIx::Class.

 -- Russ Allbery <rra@debian.org>  Fri, 29 Mar 2013 13:58:42 -0700

wallet (1.0-1) unstable; urgency=low

  * New upstream release.
    - New wallet-admin upgrade command to upgrade the schema to the latest
      version.  This should be run manually after upgrading the server.
    - Owners of wallet objects are now allowed to destroy them by default.
    - New ACL type ldap-attr to check whether the caller has an attribute
      in an LDAP directory (needs libauthen-sasl-perl and libnet-ldap-perl
      and only works with GSS-API binds).
    - New object type wa-keyring to store WebAuth keyrings (needs
      libwebauth-perl).
    - New acl check command that returns whether the named ACL exists.
    - New comments field for objects and wallet commands to set and
      retrieve it.
  * Switch to xz compression for the upstream and Debian tarballs and
    binary packages.
  * Update debhelper compatibility level to V9.
    - Enable all hardening build flags.
    - Enable parallel builds.
  * Check for any files left uninstalled by dh_install.
  * Tag all packages as Multi-Arch: foreign.
  * Move single-debian-patch to local-options and patch-header to
    local-patch-header so that they only apply to the packages I build and
    NMUs get regular version-numbered patches.
  * Convert debian/copyright to copyright-format 1.0.
  * Update standards version to 3.9.4.
    - Indicate the Debian packaging branch in the Vcs-Git header.

 -- Russ Allbery <rra@debian.org>  Wed, 27 Mar 2013 20:06:21 -0700

wallet (0.12-1) unstable; urgency=low

  * New upstream release.
    - New wallet-rekey client program to rekey a keytab.
    - New ACL type krb5-regex for the server.
    - New objects unused wallet-report report.
    - New acls duplicate wallet-report report.
    - Add a help command to wallet-report.
  * Don't install wallet-summary in /usr/sbin in the wallet-server package
    and instead install it in /usr/share/doc/wallet-server/examples.  This
    program is Stanford-specific and would require extensive changes for
    other sites.
  * Install the other contrib scripts except convert-srvtab-db to the
    examples directory for wallet-server.
  * Switch to 3.0 (quilt) source format.  Force a single Debian patch and
    include a custom patch header explaining that it is a rollup of any
    fixes cherry-picked from upstream and breaking those patches out
    separately would be work for no gain.
  * Update standards version to 3.9.1 (no changes required).

 -- Russ Allbery <rra@debian.org>  Wed, 25 Aug 2010 18:49:48 -0700

wallet (0.11-1) unstable; urgency=low

  * New upstream release.
    - Verify that deleted ACLs are not referenced.
    - Add Wallet::Config verify_acl_name function to check ACL names.
    - Add audit command to wallet-report to check for naming violations.
    - Add acl unused report to wallet-report.

 -- Russ Allbery <rra@debian.org>  Mon, 08 Mar 2010 10:59:00 -0800

wallet (0.10-1) unstable; urgency=low

  * New upstream release.
    - Add support for Heimdal KDCs as well as MIT Kerberos KDCs.  New
      mandatory configuration setting KEYTAB_KRBTYPE which must be set to
      either MIT or Heimdal.
    - Remove kaserver synchronization support and kasetkey.
    - wallet -S now generates a srvtab based on the DES key of the keytab
      and does not enable synchronization.  No synchronization targets are
      supported now.
    - The wallet client and wallet-backend server can now handle store of
      files containing nuls provided that the server uses remctl 2.14 and
      the remctl configuration is updated to use stdin=last.
    - Correctly store data that begins with a dash.
    - Do not log the data passed to store.
    - New wallet-report script and multiple additional database reports.
    - Report ACL names as well as numbers in object history.
  * Update debhelper compatibility level to V7.
    - Use debhelper rule minimization with overrides.
    - Add ${misc:Depends} to dependencies.
  * Clarify in long description that keytab-backend is only needed for MIT
    Kerberos.
  * Move wallet-server's dependency on krb5-user to Recommends, since it's
    only needed for keytab support, and allow libheimdal-kadm5-perl as an
    alternative.
  * Recommend remctl-server 2.14 or later for improved store support.
  * Add Homepage, Vcs-Git, and Vcs-Browser control fields.
  * Add a watch file.
  * Update standards version to 3.8.4 (no changes required).

 -- Russ Allbery <rra@debian.org>  Sun, 21 Feb 2010 21:13:40 -0800

wallet (0.9-1) unstable; urgency=low

  * New upstream release.
    - The wallet client now supports -f and stdin for store.
    - kasetkey supports enable, disable, and examine.
    - Stop setting Stanford-specific server defaults.
  * The test suite no longer needs libio-string-perl.
  * Use a separate stamp file for configure and install and use touch $@
    to create stamp files.
  * Update debhelper compatibility level to V5 (no changes required).

 -- Russ Allbery <rra@debian.org>  Thu, 24 Apr 2008 16:09:19 -0700

wallet (0.8-1) unstable; urgency=low

  * New upstream version.
    - Fix protocol mismatch between client and server.
    - Add file object support to the wallet server.
    - Correctly handle empty objects in the wallet client.
    - Add -q flag to wallet-backend to suppress syslog logging.
    - Add class registration to the wallet-admin utility.
    - Updated design documentation.

 -- Russ Allbery <rra@debian.org>  Wed, 13 Feb 2008 13:59:06 -0800

wallet (0.7-1) unstable; urgency=low

  * New upstream version.
    - Add exists and autocreate wallet server interfaces.
    - Implement autocreation on the client instead of the server.
    - Make create once again an ADMIN-only function.
    - Always generate the srvtab from the newly downloaded keys.
    - Pass kadmin.local ktadd its options in the correct order.
    - Check naming policy before checking default ACLs.
    - Work around a bug in Net::Remctl with explicit undef arguments.
    - Correctly enable syslog logging in wallet-backend.
    - Fix the remctl configuration for keytab-backend.
  * Create /var/lib/keytabs in the keytab-backend package.

 -- Russ Allbery <rra@debian.org>  Fri, 08 Feb 2008 11:22:54 -0800

wallet (0.6-1) unstable; urgency=low

  * New upstream version.
    - Safer handling of file creation with -f in the client.
    - The client can get configuration from krb5.conf.
    - Support get in the client without -f.
    - Client support for merging keys into an existing keytab.
    - New client -u option to obtain new Kerberos credentials.
    - New wallet-admin command-line utility for the server.
    - The server supports enforcing a local object naming policy.
    - New wallet-report script (currently Stanford-specific).
  * Change hard-coded wallet server to wallet.stanford.edu.
  * Add --enable-reduced-depends to configure to eliminate unnecessary
    shared library dependencies.

 -- Russ Allbery <rra@debian.org>  Mon, 28 Jan 2008 15:17:25 -0800

wallet (0.5-2) unstable; urgency=low

  * Hard-code lsdb-new.stanford.edu as the wallet server name for the time
    being.

 -- Russ Allbery <rra@debian.org>  Mon, 17 Dec 2007 21:17:08 -0800

wallet (0.5-1) unstable; urgency=low

  * New upstream release.
    - Allow more valid arguments to wallet-backend.
    - Load Perl modules for object types and ACL verifiers properly.
    - Correctly implement clearing attribute values.
    - Fix keytab principal validation to allow periods.
    - When writing files from the client, remove old backup files.
    - Check default creation ACLs before the ADMIN ACL.

 -- Russ Allbery <rra@debian.org>  Thu, 06 Dec 2007 22:26:55 -0800

wallet (0.4-1) unstable; urgency=low

  * New upstream release.
    - Globally cache ACL verifiers.
    - Add the netdb-root ACL verifier, which requires root instances.
    - Determine object and ACL scheme classes from the database.
    - Coding style fixes and cleanup.
  * Update debian/copyright using the information from LICENSE.
  * Update standards version to 3.7.3 (no changes required).

 -- Russ Allbery <rra@debian.org>  Wed, 05 Dec 2007 17:01:20 -0800

wallet (0.3-1) unstable; urgency=low

  * New upstream release.
  * Initial packaging of all components of wallet.

 -- Russ Allbery <rra@debian.org>  Fri, 30 Nov 2007 20:30:30 -0800

wallet (0.1-1) unstable; urgency=low

  * Initial release building only kasetkey.

 -- Russ Allbery <rra@debian.org>  Thu,  8 Mar 2007 16:07:05 -0800
<|MERGE_RESOLUTION|>--- conflicted
+++ resolved
@@ -1,5 +1,4 @@
-<<<<<<< HEAD
-wallet (1.2-1~ebp12.04+1) precise; urgency=medium
+wallet (1.3-1~ebp12.04+1) precise; urgency=medium
 
   * Backport to precise.
   * Drop build dependency on libnet-duo-perl, not available in precise.
@@ -11,7 +10,7 @@
     all the dependencies to install.
 
  -- Russ Allbery <rra@debian.org>  Tue, 18 Aug 2015 09:41:24 -0700
-=======
+
 wallet (1.3-1) unstable; urgency=medium
 
   * New upstream release.
@@ -46,7 +45,6 @@
   * Refresh upstream signing key.
 
  -- Russ Allbery <rra@debian.org>  Sun, 17 Jan 2016 20:25:41 -0800
->>>>>>> e64d4e31
 
 wallet (1.2-1) unstable; urgency=medium
 
